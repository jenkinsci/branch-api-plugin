<?xml version="1.0" encoding="utf-8"?>
<!--
 ~ The MIT License
 ~
 ~ Copyright (c) 2011-2013, CloudBees, Inc., Stephen Connolly.
 ~
 ~ Permission is hereby granted, free of charge, to any person obtaining a copy
 ~ of this software and associated documentation files (the "Software"), to deal
 ~ in the Software without restriction, including without limitation the rights
 ~ to use, copy, modify, merge, publish, distribute, sublicense, and/or sell
 ~ copies of the Software, and to permit persons to whom the Software is
 ~ furnished to do so, subject to the following conditions:
 ~
 ~ The above copyright notice and this permission notice shall be included in
 ~ all copies or substantial portions of the Software.
 ~
 ~ THE SOFTWARE IS PROVIDED "AS IS", WITHOUT WARRANTY OF ANY KIND, EXPRESS OR
 ~ IMPLIED, INCLUDING BUT NOT LIMITED TO THE WARRANTIES OF MERCHANTABILITY,
 ~ FITNESS FOR A PARTICULAR PURPOSE AND NONINFRINGEMENT. IN NO EVENT SHALL THE
 ~ AUTHORS OR COPYRIGHT HOLDERS BE LIABLE FOR ANY CLAIM, DAMAGES OR OTHER
 ~ LIABILITY, WHETHER IN AN ACTION OF CONTRACT, TORT OR OTHERWISE, ARISING FROM,
 ~ OUT OF OR IN CONNECTION WITH THE SOFTWARE OR THE USE OR OTHER DEALINGS IN
 ~ THE SOFTWARE.
 -->

<project xmlns="http://maven.apache.org/POM/4.0.0" xmlns:xsi="http://www.w3.org/2001/XMLSchema-instance" xsi:schemaLocation="http://maven.apache.org/POM/4.0.0 http://maven.apache.org/maven-v4_0_0.xsd">
  <modelVersion>4.0.0</modelVersion>

  <parent>
    <groupId>org.jenkins-ci.plugins</groupId>
    <artifactId>plugin</artifactId>
<<<<<<< HEAD
    <version>3.56</version>
=======
    <version>4.1</version>
>>>>>>> 97f7edb2
    <relativePath />
  </parent>

  <artifactId>branch-api</artifactId>
  <version>${revision}${changelist}</version>
  <packaging>hpi</packaging>

  <name>Branch API Plugin</name>
  <description>
    This plugin provides an API for multiple branch based projects.
  </description>
  <url>https://github.com/jenkinsci/branch-api-plugin</url>
  <licenses>
    <license>
      <name>The MIT license</name>
      <url>https://opensource.org/licenses/MIT</url>
      <distribution>repo</distribution>
    </license>
  </licenses>

  <developers>
    <developer>
      <id>stephenconnolly</id>
      <name>Stephen Connolly</name>
    </developer>
  </developers>

  <scm>
    <connection>scm:git:git://github.com/jenkinsci/${project.artifactId}-plugin.git</connection>
    <developerConnection>scm:git:git@github.com:jenkinsci/${project.artifactId}-plugin.git</developerConnection>
    <url>http://github.com/jenkinsci/${project.artifactId}-plugin</url>
    <tag>${scmTag}</tag>
  </scm>

  <properties>
    <revision>2.5.7</revision>
    <changelist>-SNAPSHOT</changelist>
    <jenkins.version>2.176.4</jenkins.version>
    <java.level>8</java.level>
  </properties>

  <repositories>
    <repository>
      <id>repo.jenkins-ci.org</id>
      <url>https://repo.jenkins-ci.org/public/</url>
    </repository>
  </repositories>

  <pluginRepositories>
    <pluginRepository>
      <id>repo.jenkins-ci.org</id>
      <url>https://repo.jenkins-ci.org/public/</url>
    </pluginRepository>
  </pluginRepositories>

  <dependencyManagement>
    <dependencies>
      <dependency>
        <groupId>io.jenkins.tools.bom</groupId>
        <artifactId>bom-2.176.x</artifactId>
        <version>9</version>
        <scope>import</scope>
        <type>pom</type>
      </dependency>
    </dependencies>
  </dependencyManagement>

  <dependencies>
    <!-- plugin dependencies -->
    <dependency>
      <groupId>org.jenkins-ci.plugins</groupId>
      <artifactId>scm-api</artifactId>
    </dependency>
    <dependency>
      <groupId>org.jenkins-ci.plugins</groupId>
      <artifactId>cloudbees-folder</artifactId>
    </dependency>
    <!-- test dependencies -->
    <dependency>
      <groupId>org.mockito</groupId>
      <artifactId>mockito-core</artifactId>
      <scope>test</scope>
    </dependency>
    <dependency>
      <groupId>org.jenkins-ci.plugins</groupId>
      <artifactId>scm-api</artifactId>
      <classifier>tests</classifier>
      <scope>test</scope>
    </dependency>
    <dependency>
      <groupId>org.jenkins-ci.plugins</groupId>
      <artifactId>credentials</artifactId>
      <scope>test</scope>
    </dependency>
    <dependency>
      <groupId>org.jenkins-ci.plugins</groupId>
      <artifactId>git</artifactId>
      <scope>test</scope>
    </dependency>
    <dependency>
      <groupId>org.jenkins-ci.plugins</groupId>
      <artifactId>git</artifactId>
      <classifier>tests</classifier>
      <scope>test</scope>
    </dependency>
    <dependency>
      <groupId>org.jenkins-ci.plugins</groupId>
      <artifactId>junit</artifactId>
      <scope>test</scope>
    </dependency>
  </dependencies>

  <build>
    <plugins>
      <plugin>
        <groupId>org.jenkins-ci.tools</groupId>
        <artifactId>maven-hpi-plugin</artifactId>
        <configuration>
          <compatibleSinceVersion>2.0.0</compatibleSinceVersion>
        </configuration>
      </plugin>
      <plugin>
        <groupId>org.apache.maven.plugins</groupId>
        <artifactId>maven-surefire-plugin</artifactId>
        <configuration>
          <reuseForks>false</reuseForks> <!-- TODO reuse seems to cause problems with GitSampleRepoRule -->
        </configuration>
      </plugin>
    </plugins>
  </build>

</project><|MERGE_RESOLUTION|>--- conflicted
+++ resolved
@@ -29,11 +29,7 @@
   <parent>
     <groupId>org.jenkins-ci.plugins</groupId>
     <artifactId>plugin</artifactId>
-<<<<<<< HEAD
-    <version>3.56</version>
-=======
     <version>4.1</version>
->>>>>>> 97f7edb2
     <relativePath />
   </parent>
 
