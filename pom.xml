<?xml version="1.0" encoding="utf-8"?>
<!--
 ~ The MIT License
 ~
 ~ Copyright (c) 2011-2013, CloudBees, Inc., Stephen Connolly.
 ~
 ~ Permission is hereby granted, free of charge, to any person obtaining a copy
 ~ of this software and associated documentation files (the "Software"), to deal
 ~ in the Software without restriction, including without limitation the rights
 ~ to use, copy, modify, merge, publish, distribute, sublicense, and/or sell
 ~ copies of the Software, and to permit persons to whom the Software is
 ~ furnished to do so, subject to the following conditions:
 ~
 ~ The above copyright notice and this permission notice shall be included in
 ~ all copies or substantial portions of the Software.
 ~
 ~ THE SOFTWARE IS PROVIDED "AS IS", WITHOUT WARRANTY OF ANY KIND, EXPRESS OR
 ~ IMPLIED, INCLUDING BUT NOT LIMITED TO THE WARRANTIES OF MERCHANTABILITY,
 ~ FITNESS FOR A PARTICULAR PURPOSE AND NONINFRINGEMENT. IN NO EVENT SHALL THE
 ~ AUTHORS OR COPYRIGHT HOLDERS BE LIABLE FOR ANY CLAIM, DAMAGES OR OTHER
 ~ LIABILITY, WHETHER IN AN ACTION OF CONTRACT, TORT OR OTHERWISE, ARISING FROM,
 ~ OUT OF OR IN CONNECTION WITH THE SOFTWARE OR THE USE OR OTHER DEALINGS IN
 ~ THE SOFTWARE.
 -->

<project xmlns="http://maven.apache.org/POM/4.0.0" xmlns:xsi="http://www.w3.org/2001/XMLSchema-instance" xsi:schemaLocation="http://maven.apache.org/POM/4.0.0 http://maven.apache.org/maven-v4_0_0.xsd">
  <modelVersion>4.0.0</modelVersion>

  <parent>
    <groupId>org.jenkins-ci.plugins</groupId>
    <artifactId>plugin</artifactId>
    <version>3.24</version>
    <relativePath />
  </parent>

  <artifactId>branch-api</artifactId>
  <version>${revision}${changelist}</version>
  <packaging>hpi</packaging>

  <name>Branch API Plugin</name>
  <description>
    This plugin provides an API for multiple branch based projects.
  </description>
  <url>https://wiki.jenkins.io/display/JENKINS/Branch+API+Plugin</url>
  <licenses>
    <license>
      <name>The MIT license</name>
      <url>https://opensource.org/licenses/MIT</url>
      <distribution>repo</distribution>
    </license>
  </licenses>

  <developers>
    <developer>
      <id>stephenconnolly</id>
      <name>Stephen Connolly</name>
    </developer>
  </developers>

  <scm>
    <connection>scm:git:git://github.com/jenkinsci/${project.artifactId}-plugin.git</connection>
    <developerConnection>scm:git:git@github.com:jenkinsci/${project.artifactId}-plugin.git</developerConnection>
    <url>http://github.com/jenkinsci/${project.artifactId}-plugin</url>
    <tag>${scmTag}</tag>
  </scm>

  <properties>
    <revision>2.2.1</revision>
    <changelist>-SNAPSHOT</changelist>
    <jenkins.version>2.107.3</jenkins.version>
    <java.level>8</java.level>
<<<<<<< HEAD
    <scm-api.version>2.2.7</scm-api.version>
    <git-plugin.version>4.0.0-beta3</git-plugin.version>
=======
    <scm-api.version>2.3.2</scm-api.version>
    <git-plugin.version>3.3.0</git-plugin.version>
>>>>>>> 196795e9
  </properties>

  <repositories>
    <repository>
      <id>repo.jenkins-ci.org</id>
      <url>https://repo.jenkins-ci.org/public/</url>
    </repository>
  </repositories>

  <pluginRepositories>
    <pluginRepository>
      <id>repo.jenkins-ci.org</id>
      <url>https://repo.jenkins-ci.org/public/</url>
    </pluginRepository>
  </pluginRepositories>

  <dependencies>
    <!-- plugin dependencies -->
    <dependency>
      <groupId>org.jenkins-ci.plugins</groupId>
      <artifactId>scm-api</artifactId>
      <version>${scm-api.version}</version>
    </dependency>
    <dependency>
      <groupId>org.jenkins-ci.plugins</groupId>
      <artifactId>cloudbees-folder</artifactId>
      <version>6.1.0</version>
    </dependency>
    <dependency>
      <groupId>org.jenkins-ci.plugins</groupId>
      <artifactId>structs</artifactId>
      <version>1.10</version>
    </dependency>
    <!-- jenkins dependencies -->
    <!-- test dependencies -->
    <dependency>
      <groupId>org.mockito</groupId>
      <artifactId>mockito-core</artifactId>
      <version>1.8.5</version>
      <scope>test</scope>
      <exclusions>
        <exclusion>
          <groupId>org.hamcrest</groupId>
          <artifactId>hamcrest-core</artifactId>
        </exclusion>
      </exclusions>
    </dependency>
    <dependency> <!-- previously gathered from org.jenkins-ci.lib:lib-jenkins-maven-embedder -->
      <groupId>org.codehaus.plexus</groupId>
      <artifactId>plexus-utils</artifactId>
      <version>2.1</version>
      <scope>test</scope>
    </dependency>
    <dependency>
      <groupId>org.jenkins-ci.plugins</groupId>
      <artifactId>scm-api</artifactId>
      <version>${scm-api.version}</version>
      <classifier>tests</classifier>
      <scope>test</scope>
    </dependency>
    <dependency>
      <groupId>org.jenkins-ci.plugins</groupId>
      <artifactId>credentials</artifactId>
      <version>2.1.16</version>
      <scope>test</scope>
    </dependency>
    <dependency>
      <groupId>org.jenkins-ci.plugins</groupId>
      <artifactId>git</artifactId>
      <version>${git-plugin.version}</version>
      <scope>test</scope>
      <exclusions>
        <exclusion>
          <groupId>org.apache.httpcomponents</groupId>
          <artifactId>httpcore</artifactId>
        </exclusion>
        <exclusion>
          <groupId>org.apache.httpcomponents</groupId>
          <artifactId>httpclient</artifactId>
        </exclusion>
      </exclusions>
    </dependency>
    <dependency>
      <groupId>org.jenkins-ci.plugins</groupId>
      <artifactId>git</artifactId>
      <version>${git-plugin.version}</version>
      <classifier>tests</classifier>
      <scope>test</scope>
    </dependency>
    <dependency>
      <groupId>org.jenkins-ci.plugins</groupId>
      <artifactId>junit</artifactId>
      <version>1.6</version>
      <scope>test</scope>
    </dependency>
  </dependencies>

  <build>
    <plugins>
      <plugin>
        <groupId>org.jenkins-ci.tools</groupId>
        <artifactId>maven-hpi-plugin</artifactId>
        <configuration>
          <compatibleSinceVersion>2.0.0</compatibleSinceVersion>
        </configuration>
      </plugin>
    </plugins>
  </build>

</project><|MERGE_RESOLUTION|>--- conflicted
+++ resolved
@@ -69,13 +69,8 @@
     <changelist>-SNAPSHOT</changelist>
     <jenkins.version>2.107.3</jenkins.version>
     <java.level>8</java.level>
-<<<<<<< HEAD
-    <scm-api.version>2.2.7</scm-api.version>
+    <scm-api.version>2.3.2</scm-api.version>
     <git-plugin.version>4.0.0-beta3</git-plugin.version>
-=======
-    <scm-api.version>2.3.2</scm-api.version>
-    <git-plugin.version>3.3.0</git-plugin.version>
->>>>>>> 196795e9
   </properties>
 
   <repositories>
