--- conflicted
+++ resolved
@@ -66,12 +66,8 @@
 
   <properties>
     <jenkins.version>1.642.3</jenkins.version>
-<<<<<<< HEAD
     <scm-api.version>2.2.0-20170615.114844-13</scm-api.version>
-=======
-    <scm-api.version>2.1.1</scm-api.version>
     <git-plugin.version>3.3.0</git-plugin.version>
->>>>>>> a1748972
   </properties>
 
   <repositories>
