/*
 * The MIT License
 *
 * Copyright 2015 CloudBees, Inc.
 *
 * Permission is hereby granted, free of charge, to any person obtaining a copy
 * of this software and associated documentation files (the "Software"), to deal
 * in the Software without restriction, including without limitation the rights
 * to use, copy, modify, merge, publish, distribute, sublicense, and/or sell
 * copies of the Software, and to permit persons to whom the Software is
 * furnished to do so, subject to the following conditions:
 *
 * The above copyright notice and this permission notice shall be included in
 * all copies or substantial portions of the Software.
 *
 * THE SOFTWARE IS PROVIDED "AS IS", WITHOUT WARRANTY OF ANY KIND, EXPRESS OR
 * IMPLIED, INCLUDING BUT NOT LIMITED TO THE WARRANTIES OF MERCHANTABILITY,
 * FITNESS FOR A PARTICULAR PURPOSE AND NONINFRINGEMENT. IN NO EVENT SHALL THE
 * AUTHORS OR COPYRIGHT HOLDERS BE LIABLE FOR ANY CLAIM, DAMAGES OR OTHER
 * LIABILITY, WHETHER IN AN ACTION OF CONTRACT, TORT OR OTHERWISE, ARISING FROM,
 * OUT OF OR IN CONNECTION WITH THE SOFTWARE OR THE USE OR OTHER DEALINGS IN
 * THE SOFTWARE.
 */

package jenkins.branch;

import hudson.EnvVars;
import hudson.Extension;
import hudson.model.EnvironmentContributor;
import hudson.model.ItemGroup;
import hudson.model.Job;
import hudson.model.TaskListener;
import java.io.IOException;
<<<<<<< HEAD
import java.util.Date;
import jenkins.scm.api.SCMHeadOrigin;
import jenkins.scm.api.mixin.ChangeRequestSCMHead;
=======
>>>>>>> a1748972
import jenkins.scm.api.SCMHead;
import jenkins.scm.api.actions.ChangeRequestAction;
import jenkins.scm.api.metadata.ContributorMetadataAction;
import jenkins.scm.api.metadata.ObjectMetadataAction;
<<<<<<< HEAD
import jenkins.scm.api.mixin.ChangeRequestSCMHead2;
=======
import jenkins.scm.api.mixin.ChangeRequestSCMHead;
>>>>>>> a1748972
import jenkins.scm.api.mixin.TagSCMHead;

/**
 * Defines the environment variable {@code BRANCH_NAME} for multibranch builds.
 * Also defines {@code CHANGE_*} variables for {@link ChangeRequestSCMHead} is present.
 */
@Extension
public class BranchNameContributor extends EnvironmentContributor {

    /** {@inheritDoc} */
    @SuppressWarnings({"unchecked", "rawtypes"})
    @Override
    public void buildEnvironmentFor(Job j, EnvVars envs, TaskListener listener) throws IOException, InterruptedException {
        ItemGroup parent = j.getParent();
        if (parent instanceof MultiBranchProject) {
            BranchProjectFactory projectFactory = ((MultiBranchProject) parent).getProjectFactory();
            if (projectFactory.isProject(j)) {
                Branch branch = projectFactory.getBranch(j);
                SCMHead head = branch.getHead();
                // Note: not using Branch.name, since in the future that could be something different
                // than SCMHead.name, which is what we really want here.
                envs.put("BRANCH_NAME", head.getName());
                if (head instanceof ChangeRequestSCMHead) {
                    envs.putIfNotNull("CHANGE_ID", ((ChangeRequestSCMHead) head).getId());
                    SCMHead target = ((ChangeRequestSCMHead) head).getTarget();
                    envs.putIfNotNull("CHANGE_TARGET", target.getName());
                    if (head instanceof ChangeRequestSCMHead2) {
                        envs.putIfNotNull("CHANGE_BRANCH", ((ChangeRequestSCMHead2) head).getOriginName());
                    }
                    SCMHeadOrigin origin = head.getOrigin();
                    if (origin instanceof SCMHeadOrigin.Fork) {
                        envs.putIfNotNull("CHANGE_FORK", ((SCMHeadOrigin.Fork) origin).getName());
                    }
                    ObjectMetadataAction oma = branch.getAction(ObjectMetadataAction.class);
                    if (oma != null) {
                        envs.putIfNotNull("CHANGE_URL", oma.getObjectUrl());
                        envs.putIfNotNull("CHANGE_TITLE", oma.getObjectDisplayName());
                    }
                    ContributorMetadataAction cma = branch.getAction(ContributorMetadataAction.class);
                    if (cma != null) {
                        envs.putIfNotNull("CHANGE_AUTHOR", cma.getContributor());
                        envs.putIfNotNull("CHANGE_AUTHOR_DISPLAY_NAME", cma.getContributorDisplayName());
                        envs.putIfNotNull("CHANGE_AUTHOR_EMAIL", cma.getContributorEmail());
                    }
                }
                if (head instanceof TagSCMHead) {
<<<<<<< HEAD
                    envs.putIfNotNull("TAG_TIMESTAMP", Long.toString(((TagSCMHead) head).getTimestamp()));
                    envs.putIfNotNull("TAG_UNIXTIME", Long.toString(((TagSCMHead) head).getTimestamp()/1000L));
                    envs.putIfNotNull("TAG_DATE", new Date(((TagSCMHead) head).getTimestamp()).toString());
=======
                    envs.put("TAG_NAME", head.getName());
>>>>>>> a1748972
                }
            }
        }
    }

}<|MERGE_RESOLUTION|>--- conflicted
+++ resolved
@@ -31,21 +31,13 @@
 import hudson.model.Job;
 import hudson.model.TaskListener;
 import java.io.IOException;
-<<<<<<< HEAD
 import java.util.Date;
 import jenkins.scm.api.SCMHeadOrigin;
-import jenkins.scm.api.mixin.ChangeRequestSCMHead;
-=======
->>>>>>> a1748972
 import jenkins.scm.api.SCMHead;
-import jenkins.scm.api.actions.ChangeRequestAction;
 import jenkins.scm.api.metadata.ContributorMetadataAction;
 import jenkins.scm.api.metadata.ObjectMetadataAction;
-<<<<<<< HEAD
+import jenkins.scm.api.mixin.ChangeRequestSCMHead;
 import jenkins.scm.api.mixin.ChangeRequestSCMHead2;
-=======
-import jenkins.scm.api.mixin.ChangeRequestSCMHead;
->>>>>>> a1748972
 import jenkins.scm.api.mixin.TagSCMHead;
 
 /**
@@ -92,13 +84,10 @@
                     }
                 }
                 if (head instanceof TagSCMHead) {
-<<<<<<< HEAD
+                    envs.put("TAG_NAME", head.getName());
                     envs.putIfNotNull("TAG_TIMESTAMP", Long.toString(((TagSCMHead) head).getTimestamp()));
                     envs.putIfNotNull("TAG_UNIXTIME", Long.toString(((TagSCMHead) head).getTimestamp()/1000L));
                     envs.putIfNotNull("TAG_DATE", new Date(((TagSCMHead) head).getTimestamp()).toString());
-=======
-                    envs.put("TAG_NAME", head.getName());
->>>>>>> a1748972
                 }
             }
         }
