/*
 * The MIT License
 *
 * Copyright 2016 CloudBees, Inc.
 *
 * Permission is hereby granted, free of charge, to any person obtaining a copy
 * of this software and associated documentation files (the "Software"), to deal
 * in the Software without restriction, including without limitation the rights
 * to use, copy, modify, merge, publish, distribute, sublicense, and/or sell
 * copies of the Software, and to permit persons to whom the Software is
 * furnished to do so, subject to the following conditions:
 *
 * The above copyright notice and this permission notice shall be included in
 * all copies or substantial portions of the Software.
 *
 * THE SOFTWARE IS PROVIDED "AS IS", WITHOUT WARRANTY OF ANY KIND, EXPRESS OR
 * IMPLIED, INCLUDING BUT NOT LIMITED TO THE WARRANTIES OF MERCHANTABILITY,
 * FITNESS FOR A PARTICULAR PURPOSE AND NONINFRINGEMENT. IN NO EVENT SHALL THE
 * AUTHORS OR COPYRIGHT HOLDERS BE LIABLE FOR ANY CLAIM, DAMAGES OR OTHER
 * LIABILITY, WHETHER IN AN ACTION OF CONTRACT, TORT OR OTHERWISE, ARISING FROM,
 * OUT OF OR IN CONNECTION WITH THE SOFTWARE OR THE USE OR OTHER DEALINGS IN
 * THE SOFTWARE.
 */

package jenkins.branch;

import com.google.common.annotations.VisibleForTesting;
import com.google.common.base.Charsets;
import edu.umd.cs.findbugs.annotations.NonNull;
import hudson.Extension;
import hudson.ExtensionList;
import hudson.FilePath;
<<<<<<< HEAD
import hudson.model.*;
=======
import hudson.model.Computer;
import hudson.model.Item;
import hudson.model.Node;
import hudson.model.Slave;
import hudson.model.TopLevelItem;
>>>>>>> 85f1b61c
import hudson.model.listeners.ItemListener;
import java.io.IOException;
import java.security.MessageDigest;
import java.security.NoSuchAlgorithmException;
import java.util.concurrent.TimeUnit;
import java.util.logging.Level;
import java.util.logging.Logger;

import hudson.util.FormValidation;
import jenkins.model.GlobalConfiguration;
import jenkins.model.Jenkins;
import jenkins.slaves.WorkspaceLocator;
import net.sf.json.JSONObject;
import org.apache.commons.codec.binary.Base32;
import org.apache.commons.lang.StringUtils;
import org.kohsuke.accmod.Restricted;
import org.kohsuke.accmod.restrictions.NoExternalUse;
import org.kohsuke.stapler.QueryParameter;
import org.kohsuke.stapler.StaplerRequest;
import org.kohsuke.stapler.interceptor.RequirePOST;

/**
 * Chooses manageable workspace names for branch projects.
 * @see "JENKINS-34564"
 */
@Restricted(NoExternalUse.class)
@Extension(ordinal = -100)
public class WorkspaceLocatorImpl extends WorkspaceLocator {

    private static final Logger LOGGER = Logger.getLogger(WorkspaceLocatorImpl.class.getName());

    /** The most characters to allow in a workspace directory name, relative to the root. Zero to disable altogether. */
    // TODO 2.4+ use SystemProperties
    static /* not final */ int PATH_MAX = Integer.getInteger(WorkspaceLocatorImpl.class.getName() + ".PATH_MAX", 80);

    @Override
    public FilePath locate(TopLevelItem item, Node node) {
        if (PATH_MAX == 0) {
            return null;
        }
        if (!(item.getParent() instanceof MultiBranchProject)) {
            return null;
        }
        String minimized = minimize(item.getFullName());
        if (node instanceof Jenkins) {
            return JenkinsWorkspaceBaseDirConfiguration.get().child(minimized);
        } else if (node instanceof Slave) {
            FilePath root = ((Slave) node).getWorkspaceRoot();
            return root != null ? root.child(minimized) : null;
        } else { // ?
            return null;
        }
    }

    static String uniqueSuffix(String name) {
        // TODO still in beta: byte[] sha256 = Hashing.sha256().hashString(name).asBytes();
        byte[] sha256;
        try {
            sha256 = MessageDigest.getInstance("SHA-256").digest(name.getBytes(Charsets.UTF_16LE));
        } catch (NoSuchAlgorithmException x) {
            throw new AssertionError("https://docs.oracle.com/javase/7/docs/technotes/guides/security/StandardNames.html#MessageDigest", x);
        }
        return new Base32(0).encodeToString(sha256).replaceFirst("=+$", "");
    }

    static String minimize(String name) {
        String mnemonic = name.replaceAll("(%[0-9A-F]{2}|[^a-zA-Z0-9-_.])+", "_");
        int maxSuffix = 53; /* ceil(256 / lg(32)) + length("-") */
        int maxMnemonic = Math.max(PATH_MAX - maxSuffix, 1);
        if (maxSuffix + maxMnemonic > PATH_MAX) {
            // The whole suffix cannot be included in the path.  Trim the suffix
            // and the mnemonic to fit inside PATH_MAX.  The mnemonic always gets
            // at least one character.  The suffix always gets 10 characters plus
            // the "-".  The rest of PATH_MAX is split evenly between the two.
            LOGGER.log(Level.WARNING, "WorkspaceLocatorImpl.PATH_MAX is small enough that workspace path collisions are more likely to occur");
            final int minSuffix = 10 + /* length("-") */ 1;
            maxMnemonic = Math.max((int)((PATH_MAX - minSuffix) / 2), 1);
            maxSuffix = Math.max(PATH_MAX - maxMnemonic, minSuffix);
        }
        maxSuffix = maxSuffix - 1; // Remove the "-"
        String result = StringUtils.right(mnemonic, maxMnemonic) + "-" + uniqueSuffix(name).substring(0, maxSuffix);
        return result;
    }

    /**
     * Cleans up workspace when an orphaned branch project is deleted.
     * @see "JENKINS-2111"
     */
    @Extension
    public static class Deleter extends ItemListener {

        @Override
        public void onDeleted(Item item) {
            if (item.getParent() instanceof MultiBranchProject) {
                final String suffix = uniqueSuffix(item.getFullName());
                Jenkins jenkins = Jenkins.getActiveInstance();
<<<<<<< HEAD
                cleanUp(suffix, JenkinsWorkspaceBaseDirConfiguration.get().getFilePath(), jenkins);
=======
                Computer.threadPoolForRemoting.submit(new CleanupTask(suffix, jenkins.getRootPath().child("workspace"), "master"));
>>>>>>> 85f1b61c
                for (Node node : jenkins.getNodes()) {
                    if (node instanceof Slave) {
                        FilePath root = ((Slave) node).getWorkspaceRoot();
                        if (root != null) {
                            Computer.threadPoolForRemoting.submit(new CleanupTask(suffix, root, node.getNodeName()));
                        }
                    }
                }
            }
        }

        /** Number of {@link CleanupTask} which have been scheduled but not yet completed. */
        private static int runningTasks;

        @VisibleForTesting
        static synchronized void waitForTasksToFinish() throws InterruptedException {
            while (runningTasks > 0) {
                Deleter.class.wait();
            }
        }

        private static synchronized void taskStarted() {
            runningTasks++;
        }

        private static synchronized void taskFinished() {
            runningTasks--;
            Deleter.class.notifyAll();
        }

        private static class CleanupTask implements Runnable {

            /** @see #uniqueSuffix */
            @NonNull
            private final String suffix;

            @NonNull
            private final FilePath root;

            @NonNull
            private final String nodeName;

            CleanupTask(String suffix, FilePath root, String nodeName) {
                this.suffix = suffix;
                this.root = root;
                this.nodeName = nodeName;
                taskStarted();
            }

            @Override
            public void run() {
                Thread t = Thread.currentThread();
                String oldName = t.getName();
                t.setName(oldName + ": deleting workspace in " + suffix + " on " + nodeName);
                try {
                    try (Timeout timeout = Timeout.limit(5, TimeUnit.MINUTES)) {
                        if (!root.isDirectory()) {
                            return;
                        }
                        for (FilePath child : root.listDirectories()) {
                            if (child.getName().contains(suffix)) {
                                LOGGER.log(Level.INFO, "deleting obsolete workspace {0} on {1}", new Object[] {child, nodeName});
                                child.deleteRecursive();
                            }
                        }
                    } catch (IOException | InterruptedException x) {
                        LOGGER.log(Level.WARNING, "could not clean up workspace directories under " + root + " on " + nodeName, x);
                    }
                } finally {
                    t.setName(oldName);
                    taskFinished();
                }
            }

        }

    }

    /**
     * Configurable location of where the workspaces should be stored.
     *
     * @see "JENKINS-38837"
     */
    @Restricted(NoExternalUse.class)
    @Extension
    public static class JenkinsWorkspaceBaseDirConfiguration extends GlobalConfiguration {
        private String path;

        public JenkinsWorkspaceBaseDirConfiguration() {
            load();
        }

        public static JenkinsWorkspaceBaseDirConfiguration get() {
            return ExtensionList.lookup(GlobalConfiguration.class).get(JenkinsWorkspaceBaseDirConfiguration.class);
        }

        /**
         * The base path, relative to $JENKINS_HOME or absolute.
         * @return the path
         */
        public String getPath() {
            if (StringUtils.isEmpty(path)) {
                path = "workspace/";
            }
            return path;
        }

        /**
         * The base path, relative to $JENKINS_HOME or absolute.
         *
         * @param path the path.
         */
        public void setPath(String path) {
            this.path = path;
        }

        public FilePath getFilePath() {
            return Jenkins.getActiveInstance().getRootPath().child(this.getPath());
        }

        public FilePath child(String name) {
            return getFilePath().child(name);
        }

        @Override
        public boolean configure(StaplerRequest req, JSONObject json) throws FormException {

            FilePath base = Jenkins.getActiveInstance().getRootPath().child(json.getString("path"));
            try {
                if (!base.exists()) {
                    base.mkdirs(); //Throws IOException if it fails
                } else {
                    base.child(".test").touch(System.currentTimeMillis()); //Throws IOException if it fails
                }
            } catch (IOException | InterruptedException e) {
                LOGGER.log(Level.SEVERE, "MultiBranch workspace write test failed.", e);
                throw new FormException("MultiBranch workspace write test failed: " + e.getMessage(), e, "path");
            }

            req.bindJSON(this, json);
            save();
            return true;
        }

        public FormValidation doCheckPath(@QueryParameter String value) {
            FilePath base = Jenkins.getActiveInstance().getRootPath().child(value);
            try {
                if (!base.exists()) {
                    return FormValidation.warning(Messages.JenkinsWorkspaceBaseDirConfiguration_PathDoesNotExist(base.getRemote()));
                } else {
                    if (base.absolutize().equals(Jenkins.getActiveInstance().getRootPath())) {
                        //Quick simple check just in case
                        return FormValidation.error(Messages.JenkinsWorkspaceBaseDirConfiguration_PathIsJenkinsHome());
                    }
                    try {
                        base.child(".test").touch(System.currentTimeMillis());
                    } catch (IOException e) {
                        return FormValidation.error(Messages.JenkinsWorkspaceBaseDirConfiguration_NotWriteable(base.getRemote()));
                    }
                }
            } catch (IOException | InterruptedException e) {
                return FormValidation.warning(Messages.JenkinsWorkspaceBaseDirConfiguration_PathCheckFailed(e.getMessage()));
            }
            return FormValidation.ok();
        }
    }

}<|MERGE_RESOLUTION|>--- conflicted
+++ resolved
@@ -30,15 +30,11 @@
 import hudson.Extension;
 import hudson.ExtensionList;
 import hudson.FilePath;
-<<<<<<< HEAD
-import hudson.model.*;
-=======
 import hudson.model.Computer;
 import hudson.model.Item;
 import hudson.model.Node;
 import hudson.model.Slave;
 import hudson.model.TopLevelItem;
->>>>>>> 85f1b61c
 import hudson.model.listeners.ItemListener;
 import java.io.IOException;
 import java.security.MessageDigest;
@@ -135,11 +131,7 @@
             if (item.getParent() instanceof MultiBranchProject) {
                 final String suffix = uniqueSuffix(item.getFullName());
                 Jenkins jenkins = Jenkins.getActiveInstance();
-<<<<<<< HEAD
-                cleanUp(suffix, JenkinsWorkspaceBaseDirConfiguration.get().getFilePath(), jenkins);
-=======
-                Computer.threadPoolForRemoting.submit(new CleanupTask(suffix, jenkins.getRootPath().child("workspace"), "master"));
->>>>>>> 85f1b61c
+                Computer.threadPoolForRemoting.submit(new CleanupTask(suffix, JenkinsWorkspaceBaseDirConfiguration.get().getFilePath(), "master"));
                 for (Node node : jenkins.getNodes()) {
                     if (node instanceof Slave) {
                         FilePath root = ((Slave) node).getWorkspaceRoot();
