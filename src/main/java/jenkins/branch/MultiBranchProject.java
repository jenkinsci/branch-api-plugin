/*
 * The MIT License
 *
 * Copyright (c) 2011-2013, CloudBees, Inc., Stephen Connolly.
 *
 * Permission is hereby granted, free of charge, to any person obtaining a copy
 * of this software and associated documentation files (the "Software"), to deal
 * in the Software without restriction, including without limitation the rights
 * to use, copy, modify, merge, publish, distribute, sublicense, and/or sell
 * copies of the Software, and to permit persons to whom the Software is
 * furnished to do so, subject to the following conditions:
 *
 * The above copyright notice and this permission notice shall be included in
 * all copies or substantial portions of the Software.
 *
 * THE SOFTWARE IS PROVIDED "AS IS", WITHOUT WARRANTY OF ANY KIND, EXPRESS OR
 * IMPLIED, INCLUDING BUT NOT LIMITED TO THE WARRANTIES OF MERCHANTABILITY,
 * FITNESS FOR A PARTICULAR PURPOSE AND NONINFRINGEMENT. IN NO EVENT SHALL THE
 * AUTHORS OR COPYRIGHT HOLDERS BE LIABLE FOR ANY CLAIM, DAMAGES OR OTHER
 * LIABILITY, WHETHER IN AN ACTION OF CONTRACT, TORT OR OTHERWISE, ARISING FROM,
 * OUT OF OR IN CONNECTION WITH THE SOFTWARE OR THE USE OR OTHER DEALINGS IN
 * THE SOFTWARE.
 */
package jenkins.branch;

import com.infradna.tool.bridge_method_injector.WithBridgeMethods;
import edu.umd.cs.findbugs.annotations.CheckForNull;
import edu.umd.cs.findbugs.annotations.NonNull;
import hudson.BulkChange;
import hudson.Extension;
import hudson.Util;
import hudson.XmlFile;
import hudson.console.AnnotatedLargeText;
import hudson.model.AbstractBuild;
import hudson.model.AbstractItem;
import hudson.model.AbstractProject;
import hudson.model.Action;
import hudson.model.Actionable;
import hudson.model.AsyncPeriodicWork;
import hudson.model.BallColor;
import hudson.model.BuildableItem;
import hudson.model.Cause;
import hudson.model.CauseAction;
import hudson.model.Computer;
import hudson.model.Describable;
import hudson.model.Descriptor;
import hudson.model.Executor;
import hudson.model.HealthReport;
import hudson.model.Item;
import hudson.model.ItemGroup;
import hudson.model.Items;
import hudson.model.Job;
import hudson.model.Label;
import hudson.model.ListView;
import hudson.model.Node;
import hudson.model.PeriodicWork;
import hudson.model.Queue;
import hudson.model.ResourceList;
import hudson.model.Result;
import hudson.model.Saveable;
import hudson.model.StreamBuildListener;
import hudson.model.TaskListener;
import hudson.model.TopLevelItem;
import hudson.model.View;
import hudson.model.ViewGroup;
import hudson.model.ViewGroupMixIn;
import hudson.model.listeners.ItemListener;
import hudson.model.listeners.SaveableListener;
import hudson.model.queue.CauseOfBlockage;
import hudson.model.queue.QueueTaskDispatcher;
import hudson.model.queue.QueueTaskFuture;
import hudson.model.queue.SubTask;
import hudson.scheduler.CronTabList;
import hudson.scm.PollingResult;
import hudson.security.ACL;
import hudson.triggers.SCMTrigger;
import hudson.triggers.Trigger;
import hudson.triggers.TriggerDescriptor;
import hudson.util.FlushProofOutputStream;
import hudson.util.FormApply;
import hudson.util.PersistedList;
import hudson.util.TimeUnit2;
import hudson.views.DefaultViewsTabBar;
import hudson.views.ViewsTabBar;
import jenkins.model.Jenkins;
import jenkins.model.ProjectNamingStrategy;
import jenkins.scm.api.SCMHead;
import jenkins.scm.api.SCMHeadObserver;
import jenkins.scm.api.SCMRevision;
import jenkins.scm.api.SCMSource;
import jenkins.scm.api.SCMSourceCriteria;
import jenkins.scm.api.SCMSourceOwner;
import jenkins.scm.impl.NullSCMSource;
import jenkins.util.TimeDuration;
import net.sf.json.JSONException;
import net.sf.json.JSONObject;
import org.acegisecurity.Authentication;
import org.apache.commons.io.IOUtils;
import org.apache.commons.io.input.NullInputStream;
import org.apache.commons.jelly.XMLOutput;
import org.kohsuke.stapler.HttpResponse;
import org.kohsuke.stapler.HttpResponses;
import org.kohsuke.stapler.QueryParameter;
import org.kohsuke.stapler.StaplerFallback;
import org.kohsuke.stapler.StaplerRequest;
import org.kohsuke.stapler.StaplerResponse;
import org.kohsuke.stapler.export.Exported;
import org.kohsuke.stapler.interceptor.RequirePOST;

import javax.servlet.ServletException;
import java.io.ByteArrayOutputStream;
import java.io.File;
import java.io.FileFilter;
import java.io.FileInputStream;
import java.io.FileOutputStream;
import java.io.IOException;
import java.io.InputStream;
import java.io.InputStreamReader;
import java.io.OutputStream;
import java.io.PrintWriter;
import java.io.Reader;
import java.io.StringWriter;
import java.io.UnsupportedEncodingException;
import java.lang.reflect.Field;
import java.net.URLEncoder;
import java.nio.charset.Charset;
import java.text.DateFormat;
import java.util.ArrayList;
import java.util.Arrays;
import java.util.Calendar;
import java.util.Collection;
import java.util.Collections;
import java.util.Date;
import java.util.GregorianCalendar;
import java.util.HashMap;
import java.util.HashSet;
import java.util.Iterator;
import java.util.LinkedHashMap;
import java.util.List;
import java.util.Map;
import java.util.Set;
import java.util.Vector;
import java.util.concurrent.CopyOnWriteArrayList;
import java.util.concurrent.Future;
import java.util.logging.Level;
import java.util.logging.Logger;
import java.util.regex.Pattern;
import java.util.zip.GZIPInputStream;

import static javax.servlet.http.HttpServletResponse.SC_BAD_REQUEST;
import static javax.servlet.http.HttpServletResponse.SC_INTERNAL_SERVER_ERROR;

/**
 * Abstract base class for multiple-branch based projects.
 *
 * @param <P> the project type
 * @param <R> the run type
 */
public abstract class MultiBranchProject<P extends AbstractProject<P, R> & TopLevelItem,
        R extends AbstractBuild<P, R>>
        extends AbstractItem implements TopLevelItem, ItemGroup<P>, Saveable, ViewGroup, StaplerFallback,
        SCMSourceOwner, BuildableItem, Queue.FlyweightTask {

    /**
     * Our logger.
     */
    private static final Logger LOGGER = Logger.getLogger(MultiBranchProject.class.getName());

    /**
     * The user supplied branch sources.
     */
    private /*almost final*/ PersistedList<BranchSource> sources = new PersistedList<BranchSource>(this);

    /**
     * The source for dead branches.
     */
    private transient /*almost final*/ NullSCMSource nullSCMSource;

    /**
     * The branch source for dead branches.
     */
    private /*almost final*/ DeadBranchStrategy deadBranchStrategy;

    /**
     * The memory cache of all child jobs for each branch.
     */
    @CheckForNull
    private transient Map<String, Map<String, P>> branchItems;

    /**
     * Our indexing.
     */
    @CheckForNull
    private transient BranchIndexing<P, R> indexing;

    /**
     * The factory for building child job instances.
     */
    private BranchProjectFactory<P, R> factory;

    /**
     * The implementation of {@link ViewGroup} that we delegate to.
     */
    private transient /*almost final*/ ViewGroupMixIn viewGroupMixIn;

    /**
     * {@link View}s.
     */
    private /*almost final*/ CopyOnWriteArrayList<View> views;

    /**
     * Currently active Views tab bar.
     */
    private volatile ViewsTabBar viewsTabBar;

    /**
     * Name of the primary view.
     */
    private volatile String primaryView;

    /**
     * List of all {@link Trigger}s for this project.
     */
    private List<Trigger<?>> triggers = new Vector<Trigger<?>>();

    /**
     * Constructor, mandated by {@link TopLevelItem}.
     *
     * @param parent the parent of this multibranch job.
     * @param name   the name of the multibranch job.
     */
    protected MultiBranchProject(ItemGroup parent, String name) {
        super(parent, name);
        init();
    }

    /**
     * {@inheritDoc}
     */
    @Override
    public void onLoad(ItemGroup<? extends Item> parent, String name) throws IOException {
        super.onLoad(parent, name);
        init();

    }

    /**
     * Consolidated initialization code.
     */
    private synchronized void init() {
        if (sources == null) {
          sources = new PersistedList<BranchSource>(this);
        }
        if (nullSCMSource == null) {
            nullSCMSource = new NullSCMSource();
        }
        nullSCMSource.setOwner(this);
        if (views == null) {
            views = new CopyOnWriteArrayList<View>();
        }
        if (views.size() == 0) {
            ListView lv = new ListView("All", this);
            views.add(lv);
            try {
                try {// HACK ALERT: ListView doesn't expose us a method to set this as of 1.480 yet,
                    // so we forcibly do it.
                    Field f = ListView.class.getDeclaredField("includeRegex");
                    f.setAccessible(true);
                    f.set(lv, ".*");
                    f = ListView.class.getDeclaredField("includePattern");
                    f.setAccessible(true);
                    f.set(lv, Pattern.compile(".*"));
                } catch (Throwable e) {
                    LOGGER.log(Level.WARNING, "Initial view may be configured incorrectly", e);
                }
                lv.save();
            } catch (IOException e) {
                LOGGER.log(Level.WARNING, "Failed to set up the initial view", e);
            }
        }
        if (viewsTabBar == null) {
            viewsTabBar = new DefaultViewsTabBar();
        }
        if (primaryView == null) {
            primaryView = views.get(0).getViewName();
        }
        viewGroupMixIn = new ViewGroupMixIn(this) {
            protected List<View> views() {
                return views;
            }

            protected String primaryView() {
                return primaryView;
            }

            protected void primaryView(String name) {
                primaryView = name;
            }
        };
        for (SCMSource source : getSCMSources()) {
            source.setOwner(this);
        }
        if (deadBranchStrategy == null) {
            deadBranchStrategy = new DefaultDeadBranchStrategy();
        }
        deadBranchStrategy.setOwner(this);
        final BranchProjectFactory<P, R> factory = getProjectFactory();
        factory.setOwner(this);
        Map<String, Map<String, P>> branchItems = getBranchItems();
        if (getBranchesDir().isDirectory()) {
            for (File branch : getBranchesDir().listFiles(new FileFilter() {
                public boolean accept(File pathname) {
                    return pathname.isDirectory() && new File(pathname, "config.xml").isFile();
                }
            })) {
                try {
                    Item item = Items.load(this, branch);
                    if (factory.isProject(item)) {
                        P project = factory.asProject(item);
                        assert project != null;
                        Branch b = factory.getBranch(project);
                        SCMSource source = getSCMSource(b.getSourceId());
                        if (source == null || source == nullSCMSource) {
                            source = nullSCMSource;
                            factory.setBranch(project, new Branch.Dead(b.getHead(), b.getProperties()));
                        } else {
                            // Sync the properties with those that the strategy dictates
                            BranchPropertyStrategy propertyStrategy = getBranchPropertyStrategy(source);
                            b = new Branch(b.getSourceId(), b.getHead(), b.getScm(),
                                    propertyStrategy == null
                                            ? Collections.<BranchProperty>emptyList()
                                            : propertyStrategy.getPropertiesFor(b.getHead()));
                            factory.setBranch(project, b);
                        }
                        factory.decorate(project);
                        Map<String, P> projects;
                        projects = branchItems.get(source.getId());
                        if (projects == null) {
                            projects = new LinkedHashMap<String, P>();
                            branchItems.put(source.getId(), projects);
                        }
                        projects.put(project.getName(), project);
                    }
                } catch (IOException e) {
                    LOGGER.log(Level.WARNING, "Failed to load " + branch, e);
                }
            }
        }
        for (Map<String, P> projects : branchItems.values()) {
            for (P project : projects.values()) {
                try {
                    project.onLoad(this, project.getName());
                } catch (IOException e) {
                    // TODO log on-load errors
                    e.printStackTrace();  //To change body of catch statement use File | Settings | File Templates.
                }
            }
        }
        loadIndexing();
        if (triggers == null) {
            triggers = new Vector<Trigger<?>>();
        }
        for (Trigger t : triggers) {
            //noinspection unchecked
            t.start(this, false);
        }
    }

    /**
     * Loads the most recent {@link BranchIndexing}.
     */
    private synchronized void loadIndexing() {
        if (!getIndexingDir().isDirectory() && !getIndexingDir().mkdirs()) {
            LOGGER.log(Level.WARNING, "Could not create directory {0}", getIndexingDir());
        }
        final BranchIndexing<P, R> indexing = new BranchIndexing<P, R>(null);
        this.indexing = indexing;
        indexing.setProject(this);
        XmlFile file = indexing.getDataFile();
        if (file != null && file.exists()) {
            try {
                file.unmarshal(indexing);
            } catch (IOException e) {
                LOGGER.log(Level.WARNING, "Failed to load " + file, e);
            }
        }
        if (indexing.getTimeInMillis() == 0 && isBuildable()) {
            scheduleBuild();
        }
    }

    /**
     * Returns the {@link BranchProjectFactory}.                                                          ˜
     *
     * @return the {@link BranchProjectFactory}.
     */
    @NonNull
    public synchronized BranchProjectFactory<P, R> getProjectFactory() {
        if (factory == null) {
            setProjectFactory(newProjectFactory());
        }
        return factory;
    }

    /**
     * Sets the {@link BranchProjectFactory}.
     *
     * @param projectFactory the new {@link BranchProjectFactory}.
     */
    public synchronized void setProjectFactory(BranchProjectFactory<P, R> projectFactory) {
        projectFactory.getClass(); // throw NPE if null
        if (factory == projectFactory) {
            return;
        }
        if (factory != null) {
            factory.setOwner(null);
        }
        factory = projectFactory;
        factory.setOwner(this);
        if (branchItems != null) {
            for (Map.Entry<String, Map<String, P>> entry : branchItems.entrySet()) {
                SCMSource source = getSCMSource(entry.getKey());
                if (source == null) {
                    source = nullSCMSource;
                }
                for (P project : entry.getValue().values()) {
                    this.factory.decorate(this.factory.setBranch(project,
                            newBranch(source, this.factory.getBranch(project).getHead())));
                }
            }
        }
    }

    /**
     * Creates a new instance of the default project factory to be used for a new instance of the project type.
     *
     * @return a new default {@link BranchProjectFactory}.
     */
    @NonNull
    protected abstract BranchProjectFactory<P, R> newProjectFactory();

    /**
     * The sources of branches.
     *
     * @return the sources of branches.
     */
    @NonNull
    public List<BranchSource> getSources() {
        return sources.toList();
    }

    /**
     * {@inheritDoc}
     */
    @NonNull
    public List<SCMSource> getSCMSources() {
        List<SCMSource> result = new ArrayList<SCMSource>();
        for (BranchSource source : sources) {
            result.add(source.getSource());
        }
        return result;
    }

    /**
     * Adds a new {@link hudson.triggers.Trigger} to this {@link MultiBranchProject} if not active yet.
     */
    @SuppressWarnings("unused") // API mirroring of Project
    public synchronized void addTrigger(Trigger<?> trigger) throws IOException {
        addToList(trigger, triggers);
    }

    /**
     * Removes a new {@link hudson.triggers.Trigger} to this {@link MultiBranchProject} if not active yet.
     */
    @SuppressWarnings("unused") // API mirroring of Project
    public synchronized void removeTrigger(TriggerDescriptor trigger) throws IOException {
        removeFromList(trigger, triggers);
    }

    /**
     * Helper method to add an item to a {@link List} of {@link Describable} instances and maintain the invariant
     * that there can only be at most one instance of any specific {@link Descriptor}.
     *
     * @param item the item to add.
     * @param list the {@link List} to add to.
     * @param <T>  the type of {@link Describable} that the {@link List} holds.
     * @throws IOException if the change to the {@link List} could not be persisted.
     */
    private synchronized <T extends Describable<T>>
    void addToList(T item, List<T> list) throws IOException {
        for (int i = 0; i < list.size(); i++) {
            if (list.get(i).getDescriptor() == item.getDescriptor()) {
                // replace
                list.set(i, item);
                save();
                return;
            }
        }
        // add
        list.add(item);
        save();
    }

    /**
     * Helper method to remove an item from a {@link List} of {@link Describable} instances by specifying the any
     * specific {@link Descriptor}.
     *
     * @param item the {@link Descriptor} of the item to remove.
     * @param list the {@link List} to remove from.
     * @param <T>  the type of {@link Describable} that the {@link List} holds.
     * @throws IOException if the change to the {@link List} could not be persisted.
     */
    private synchronized <T extends Describable<T>>
    void removeFromList(Descriptor<T> item, List<T> list) throws IOException {
        for (int i = 0; i < list.size(); i++) {
            if (list.get(i).getDescriptor() == item) {
                // found it
                list.remove(i);
                save();
                return;
            }
        }
    }

    /**
     * Returns the {@link Trigger} as a {@link Map} keyed by {@link TriggerDescriptor}.
     *
     * @return the {@link Trigger} as a {@link Map} keyed by {@link TriggerDescriptor}.
     */
    @SuppressWarnings("unchecked")
    public synchronized Map<TriggerDescriptor, Trigger> getTriggers() {
        return (Map) Descriptor.toMap(triggers);
    }

    /**
     * Gets the specific trigger, or null if the property is not configured for this job.
     */
    @SuppressWarnings("unused") // API mirroring of Project
    public <T extends Trigger> T getTrigger(Class<T> clazz) {
        for (Trigger p : triggers) {
            if (clazz.isInstance(p)) {
                return clazz.cast(p);
            }
        }
        return null;
    }

    /**
     * {@inheritDoc}
     */
    @CheckForNull
    public SCMSource getSCMSource(@CheckForNull String sourceId) {
        for (SCMSource source : getSCMSources()) {
            if (source.getId().equals(sourceId)) {
                return source;
            }
        }
        return nullSCMSource;
    }

    /**
     * Returns the {@link BranchPropertyStrategy} for a specific {@link SCMSource}.
     *
     * @param source the specific {@link SCMSource}.
     * @return the {@link BranchPropertyStrategy} to use.
     */
    @CheckForNull
    public BranchPropertyStrategy getBranchPropertyStrategy(@NonNull SCMSource source) {
        for (BranchSource s : getSources()) {
            if (s.getSource().equals(source)) {
                return s.getStrategy();
            }
        }
        return null;
    }

    /**
     * Creates a {@link Branch} for a specific {@link SCMSource} and {@link SCMHead}.
     *
     * @param source the {@link SCMSource}
     * @param head   the {@link SCMHead}.
     * @return the {@link Branch}
     */
    @NonNull
    public Branch newBranch(@NonNull SCMSource source, @NonNull SCMHead head) {
        source.getClass(); // throw NPE if null
        head.getClass(); // throw NPE if null

        String sourceId = source.getId();
        if (NullSCMSource.ID.equals(sourceId)) {
            return new Branch.Dead(head, Collections.<BranchProperty>emptyList());
        } else {
            final BranchPropertyStrategy strategy = getBranchPropertyStrategy(source);
            return new Branch(sourceId, head, source.build(head),
                    strategy != null ? strategy.getPropertiesFor(head) : Collections.<BranchProperty>emptyList());
        }
    }

    /**
     * {@inheritDoc}
     */
    @CheckForNull
    public SCMSourceCriteria getSCMSourceCriteria(@NonNull SCMSource source) {
        return null;
    }

    /**
     * {@inheritDoc}
     */
    public void onSCMSourceUpdated(@NonNull SCMSource source) {
        SCMTrigger.SCMTriggerCause cause = new SCMTrigger.SCMTriggerCause(source.getDescriptor().getDisplayName());
        scheduleBuild(0, cause);
    }

    /**
     * Returns the special dead branch source.
     *
     * @return the special dead branch source.
     */
    @NonNull
    @SuppressWarnings("unused") // used by stapler
    public DeadBranchStrategy getDeadBranchStrategy() {
        return deadBranchStrategy;
    }

    /**
     * Returns a map of all branch jobs.
     *
     * @return a map of all branch jobs.
     */
    @NonNull
    private synchronized Map<String, Map<String, P>> getBranchItems() {
        if (branchItems == null) {
            branchItems = new LinkedHashMap<String, Map<String, P>>();
        }
        return branchItems;
    }

    /**
     * Gets the {@link Map} of branch projects for a specific {@link SCMSource}.
     *
     * @param source the {@link SCMSource}.
     * @return the {@link Map} of branch projects keyed by {@link jenkins.scm.api.SCMHead#getName()}.
     */
    @NonNull
    private synchronized Map<String, P> getOrCreateBranchItemsFor(@NonNull SCMSource source) {
        Map<String, P> items = getBranchItems().get(source.getId());
        if (items == null) {
            items = new LinkedHashMap<String, P>();
            getBranchItems().put(source.getId(), items);
        }
        return items;
    }

    /**
     * Populates the {@link #branchItems} from the supplied {@link DeadBranchStrategy} using the specified
     * {@link
     * BranchProjectFactory}.
     *
     * @param listener       the listener.
     * @param source         the source to populate from.
     * @param factory        the factory to use for creating projects.
     * @param lostBranches   when a branch moves between branch sources, we don't reload the project instance
     *                       from memory but instead use the existing instance. This map is the instances that
     *                       have been evicted from previous sources in the current rebuild.
     * @param scheduleBuilds the builds to schedule.
     * @return the set of branch names that were added.
     */
    private Set<String> populateBranchItemsFromSCM(final TaskListener listener,
                                                   final SCMSource source,
                                                   final BranchProjectFactory<P, R> factory,
                                                   final Map<String, P> lostBranches,
                                                   final Map<P, SCMRevision> scheduleBuilds)
            throws IOException, InterruptedException {
        final Map<String, P> items = getOrCreateBranchItemsFor(source);
        final Set<String> branchNames = new HashSet<String>();
        SCMHeadObserver observer = new SCMHeadObserver() {
            public void observe(@NonNull SCMHead head, @NonNull SCMRevision revision) {
                String branchName = head.getName();
                branchNames.add(branchName);
                P project = lostBranches.remove(branchName);
                boolean needSave;
                Branch branch = newBranch(source, head);
                if (project == null) {
                    needSave = true;
                    project = factory.newInstance(branch);
                    items.put(project.getName(), project);
                    if (project.getConfigFile().exists()) {
                        try {
                            project.getConfigFile().unmarshal(project);
                            factory.decorate(project);
                            project.onLoad(MultiBranchProject.this, project.getName());
                        } catch (IOException e) {
                            e.printStackTrace(listener.error("Could not load old configuration of " + branchName));
                        }
                    } else {
                        factory.decorate(project);
                        project.onCreatedFromScratch();
                    }
                    scheduleBuilds.put(project, revision);
                } else {
                    needSave = !branch.equals(factory.getBranch(project));
                    project = factory.decorate(factory.setBranch(project, branch));
                    items.put(branch.getName(), project);
                    if (revision.isDeterministic()) {
                        SCMRevision lastBuild = getProjectFactory().getRevision(project);
                        if (!revision.equals(lastBuild)) {
                            needSave = true;
                            scheduleBuilds.put(project, revision);
                        }
                    } else {
                        // fall back to polling when we have a non-deterministic revision/hash.
                        PollingResult pollingResult = project.poll(listener);
                        if (pollingResult.hasChanges()) {
                            needSave = true;
                            scheduleBuilds.put(project, revision);
                        }
                    }
                }
                if (needSave) {
                    try {
                        project.save();
                    } catch (IOException e) {
                        e.printStackTrace(listener.error("Could not save changed to " + branchName));
                    }
                }
            }
        };
        source.fetch(observer, listener);
        for (Iterator<Map.Entry<String, P>> iterator = items.entrySet().iterator(); iterator.hasNext(); ) {
            Map.Entry<String, P> entry = iterator.next();
            // Don't assume that the project name is the branch name.
            if (branchNames.contains(factory.getBranch(entry.getValue()).getName())) {
                continue;
            }
            lostBranches.put(factory.getBranch(entry.getValue()).getName(), entry.getValue());
            iterator.remove();
        }
        return branchNames;
    }

    /**
     * Runs the dead branch cleanup for this job.
     *
     * @param listener a listener for reporting interesting things.
     * @throws IOException          if something went wrong.
     * @throws InterruptedException if we were interrupted.
     */
    private void runDeadBranchCleanup(TaskListener listener) throws IOException, InterruptedException {
        if (deadBranchStrategy == null) {
            return;
        }
        if (getBranchItems().isEmpty()) {
            return;
        }

        Map<String, P> branchProjectMap = getBranchItems().get(nullSCMSource.getId());
        deadBranchStrategy.runDeadBranchCleanup(listener, branchProjectMap);
    }

    /**
     * Returns {@code true} iff this branch can be deleted by the user.
     *
     * @param branch the branch.
     * @return {@code true} iff this branch is one of the dead branches.
     */
    public boolean canDelete(P branch) {
        Map<String, P> deadBranches = getBranchItems().get(nullSCMSource.getId());
        return deadBranches != null && deadBranches.containsValue(branch);
    }

    /**
     * Returns all the child jobs.
     *
     * @return all the child jobs.
     */
    @NonNull
    public Collection<P> getItems() {
        List<P> items = new ArrayList<P>();
        for (Map<String, P> source : getBranchItems().values()) {
            items.addAll(source.values());
        }
        return items;
    }

    /**
     * Returns the named child job or {@code null} if no such job exists.
     *
     * @param name the name of the child job.
     * @return the named child job or {@code null} if no such job exists.
     */
    @CheckForNull
    public P getItem(String name) {
        if (name == null) {
            return null;
        }
        if (name.indexOf('%') != -1) {
            String decoded = rawDecode(name);
            for (Map<String, P> source : getBranchItems().values()) {
                P item = source.get(decoded);
                if (item != null) {
                    return item;
                }
            }
            // fall through for double decoded call paths
        }
        for (Map<String, P> source : getBranchItems().values()) {
            P item = source.get(name);
            if (item != null) {
                return item;
            }
        }
        return null;
    }

    /**
     * Returns the named branch job or {@code null} if no such branch exists.
     *
     * @param name the name of the branch
     * @return the named branch job or {@code null} if no such branch exists.
     */
    @CheckForNull
    @SuppressWarnings("unused")// by stapler for URL binding
    public P getBranch(String name) {
        return getItem(name);
    }

    /**
     * Used in <tt>sidepanel.jelly</tt> to decide whether to display
     * the config/delete/build links.
     */
    @SuppressWarnings("unused")// by jelly
    public boolean isConfigurable() {
        return true;
    }

    /**
     * {@inheritDoc}
     */
    @NonNull
    public String getUrlChildPrefix() {
        return "branch";
    }

    /**
     * {@inheritDoc}
     */
    @NonNull
    public File getRootDirFor(P child) {
        File dir = new File(getBranchesDir(), Util.rawEncode(child.getName()));
        if (!dir.isDirectory() && !dir.mkdirs()) {
            LOGGER.log(Level.WARNING, "Could not create directory {0}", dir);
        }
        return dir;
    }

    /**
     * Returns the directory that all branches are stored in.
     *
     * @return the directory that all branches are stored in.
     */
    @NonNull
    public File getBranchesDir() {
        return new File(getRootDir(), "branches");
    }

    /**
     * Returns the directory that branch indexing is stored in.
     *
     * @return the directory that branch indexing is stored in.
     */
    @NonNull
    public File getIndexingDir() {
        return new File(getRootDir(), "indexing");
    }

    /**
     * {@inheritDoc}
     */
    public void onRenamed(P item, String oldName, String newName) throws IOException {
        throw new UnsupportedOperationException();
    }

    /**
     * {@inheritDoc}
     */
    public void onDeleted(P item) throws IOException {
        getOrCreateBranchItemsFor(nullSCMSource).values().remove(item);
    }

    /**
     * {@inheritDoc}
     */
    @Override
    @NonNull
    public Collection<? extends Job> getAllJobs() {
        return getItems();
    }

    /**
     * {@inheritDoc}
     */
    @NonNull
    public MultiBranchProjectDescriptor getDescriptor() {
        return (MultiBranchProjectDescriptor) Jenkins.getInstance().getDescriptorOrDie(getClass());
    }

    /**
     * Returns the current/most recent indexing details.
     *
     * @return the current/most recent indexing details.
     */
    @SuppressWarnings("unused") // URL binding for stapler.
    public synchronized BranchIndexing<P, R> getIndexing() {
        return indexing;
    }

    /**
     * Returns whether the name of this job can be changed by user.
     */
    public boolean isNameEditable() {
        return true;
    }

    /**
     * Returns {@code true} if any child job is building or if indexing is in progress.
     *
     * @return {@code true} if any child job is building or if indexing is in progress.
     */
    public boolean isBuilding() {
        if (getIndexing().isBuilding()) {
            return true;
        }
        for (P child : getItems()) {
            if (child.isBuilding()) {
                return true;
            }
        }
        return false;
    }

    /**
     * Handles a POST request to trigger indexing.
     *
     * @throws IOException      if things go wrong.
     * @throws ServletException if things go wrong.
     */
    @SuppressWarnings("unused") // URL binding for stapler, duck api for Project
    @RequirePOST
    public HttpResponse doBuild(@QueryParameter TimeDuration delay) throws IOException, ServletException {
        return doIndexingSubmit(delay);
    }

    /**
     * Handles a POST request to trigger indexing.
     *
     * @throws IOException      if things go wrong.
     * @throws ServletException if things go wrong.
     */
    @SuppressWarnings("unused") // URL binding for stapler
    @RequirePOST
    public HttpResponse doIndexingSubmit(@QueryParameter TimeDuration delay) throws IOException, ServletException {
        checkPermission(BUILD);

        if (!isBuildable()) {
            throw HttpResponses.error(SC_INTERNAL_SERVER_ERROR, new IOException(getFullName() + " cannot be indexed"));
        }

        scheduleBuild(delay == null ? 0 : delay.getTime(), new Cause.UserIdCause());
        return HttpResponses.forwardToPreviousPage();
    }

    /**
     * Accepts submission from the configuration page.
     *
     * @param req request.
     * @param rsp response.
     * @throws IOException      if things go wrong.
     * @throws ServletException if things go wrong.
     */
    @RequirePOST
    @SuppressWarnings({"unused", "unchecked"}) // URL binding for stapler
    public void doConfigSubmit(StaplerRequest req, StaplerResponse rsp)
            throws IOException, ServletException, Descriptor.FormException {
        checkPermission(CONFIGURE);

        boolean reindex = false;
        synchronized (this) {
            description = req.getParameter("description");

            try {
                JSONObject json = req.getSubmittedForm();

                setDisplayName(json.optString("displayNameOrNull"));

                Set<String> oldSourceIds = new HashSet<String>();
                for (SCMSource source : getSCMSources()) {
                    oldSourceIds.add(source.getId());
                }
                sources.replaceBy(req.bindJSONToList(BranchSource.class, json.opt("sources")));
                for (SCMSource scmSource : getSCMSources()) {
                    scmSource.setOwner(this);
                }

                deadBranchStrategy =
                        req.bindJSON(DeadBranchStrategy.class, json.getJSONObject("deadBranchStrategy"));
                deadBranchStrategy.setOwner(this);

                setProjectFactory(req.bindJSON(BranchProjectFactory.class, json.getJSONObject("projectFactory")));

                submit(req, rsp);

                for (Trigger t : triggers) {
                    t.stop();
                }
                triggers = buildDescribable(req, req.getSubmittedForm(), Trigger.for_(this));
                for (Trigger t : triggers) {
                    t.start(this, true);
                }

                save();
                ItemListener.fireOnUpdated(this);
                Set<String> newSourceIds = new HashSet<String>();
                for (SCMSource source : getSCMSources()) {
                    newSourceIds.add(source.getId());
                }
                reindex = !newSourceIds.equals(oldSourceIds);

                String newName = req.getParameter("name");
                final ProjectNamingStrategy namingStrategy = Jenkins.getInstance().getProjectNamingStrategy();
                if (newName != null && !newName.equals(name)) {
                    // check this error early to avoid HTTP response splitting.
                    Jenkins.checkGoodName(newName);
                    namingStrategy.checkName(newName);
                    rsp.sendRedirect("rename?newName=" + URLEncoder.encode(newName, "UTF-8"));
                } else {
                    if (namingStrategy.isForceExistingJobs()) {
                        namingStrategy.checkName(name);
                    }
                    FormApply.success(".").generateResponse(req, rsp, null);
                }
            } catch (JSONException e) {
                StringWriter sw = new StringWriter();
                PrintWriter pw = new PrintWriter(sw);
                pw.println("Failed to parse form data. Please report this problem as a bug");
                pw.println("JSON=" + req.getSubmittedForm());
                pw.println();
                e.printStackTrace(pw);

                rsp.setStatus(SC_BAD_REQUEST);
                sendError(sw.toString(), req, rsp, true);
            }
        }
        if (reindex) {
            scheduleBuild();
        }
    }

    /**
     * Renames this job.
     */
    @RequirePOST
    public/* not synchronized. see renameTo() */void doDoRename(
            StaplerRequest req, StaplerResponse rsp) throws IOException,
            ServletException {

        if (!hasPermission(CONFIGURE)) {
            // rename is essentially delete followed by a create
            checkPermission(CREATE);
            checkPermission(DELETE);
        }

        String newName = req.getParameter("newName");
        Jenkins.checkGoodName(newName);

        if (isBuilding()) {
            // redirect to page explaining that we can't rename now
            rsp.sendRedirect("rename?newName=" + URLEncoder.encode(newName, "UTF-8"));
            return;
        }

        renameTo(newName);
        // send to the new job page
        // note we can't use getUrl() because that would pick up old name in the
        // Ancestor.getUrl()
        rsp.sendRedirect2("../" + newName);
    }

    /**
     * Builds a list of {@link Describable} instances from the stapler request, the specified {@link JSONObject}
     * and the list of permitted {@link Descriptor}.
     *
     * @param req         the request.
     * @param data        the {@link JSONObject}.
     * @param descriptors the allowed {@link Descriptor}s.
     * @return the {@link List} of corresponding {@link Describable} instances.
     * @throws Descriptor.FormException if things go wrong.
     * @throws ServletException         if things go wrong.
     */
    private <T extends Describable<T>> List<T> buildDescribable(StaplerRequest req,
                                                                JSONObject data,
                                                                List<? extends Descriptor<T>> descriptors)
            throws Descriptor.FormException, ServletException {

        List<T> r = new Vector<T>();
        for (Descriptor<T> d : descriptors) {
            String safeName = d.getJsonSafeClassName();
            if (req.getParameter(safeName) != null) {
                T instance = d.newInstance(req, data.getJSONObject(safeName));
                r.add(instance);
            }
        }
        return r;
    }

    /**
     * Derived class can override this to perform additional config submission
     * work.
     */
    protected void submit(StaplerRequest req, StaplerResponse rsp)
            throws IOException, ServletException, Descriptor.FormException {
    }

    /**
     * Fallback to the primary view.
     */
    @NonNull
    @SuppressWarnings("unused") // duck API for view container
    public View getStaplerFallback() {
        return getPrimaryView();
    }

    /**
     * {@inheritDoc}
     */
    @NonNull
    @SuppressWarnings("unused") // duck API for view container
    public ItemGroup<? extends TopLevelItem> getItemGroup() {
        return this;
    }

    /**
     * {@inheritDoc}
     */
    @NonNull
    @SuppressWarnings("unused") // duck API for view container
    public ViewsTabBar getViewsTabBar() {
        return viewsTabBar;
    }

    /**
     * {@inheritDoc}
     */
    @NonNull
    @SuppressWarnings("unused") // duck API for view container
    public List<Action> getViewActions() {
        return Collections.emptyList();
    }

    /**
     * {@inheritDoc}
     */
    @SuppressWarnings("unused") // duck API for view container
    public void addView(View v) throws IOException {
        viewGroupMixIn.addView(v);
    }

    /**
     * {@inheritDoc}
     */
    @SuppressWarnings("unused") // duck API for view container
    public boolean canDelete(View view) {
        return viewGroupMixIn.canDelete(view);
    }

    /**
     * {@inheritDoc}
     */
    @SuppressWarnings("unused") // duck API for view container
    public void deleteView(View view) throws IOException {
        viewGroupMixIn.deleteView(view);
    }

    /**
     * {@inheritDoc}
     */
    @Exported
    @NonNull
    @SuppressWarnings("unused") // duck API for view container
    public View getPrimaryView() {
        if (getBranchItems().isEmpty()) {
            // when there's no branches to show, switch to the special welcome view
            return getWelcomeView();
        }
        return viewGroupMixIn.getPrimaryView();
    }

    /**
     * Creates a place holder view when there's no active branch indexed.
     */
    protected View getWelcomeView() {
        return new MultiBranchProjectWelcomeView(this);
    }

    /**
     * {@inheritDoc}
     */
    @CheckForNull
    @SuppressWarnings("unused") // duck API for view container
    public View getView(String name) {
        return viewGroupMixIn.getView(name);
    }

    /**
     * {@inheritDoc}
     */
    @Exported
    @NonNull
    @SuppressWarnings("unused") // duck API for view container
    public Collection<View> getViews() {
        return viewGroupMixIn.getViews();
    }

    /**
     * {@inheritDoc}
     */
    @SuppressWarnings("unused") // duck API for view container
    public void onViewRenamed(View view, String oldName, String newName) {
        viewGroupMixIn.onViewRenamed(view, oldName, newName);
    }

    /**
     * Used as the color of the status ball for the project.
     *
     * @return the color of the status ball for the project.
     */
    @Exported(visibility = 2, name = "color")
    @SuppressWarnings("unused") // duck API for Job like TopLevelItem
    public BallColor getIconColor() {
        BallColor c = BallColor.DISABLED;
        boolean animated = false;

        for (P item : getItems()) {
            BallColor d = item.getIconColor();
            animated |= d.isAnimated();
            d = d.noAnime();
            if (d.compareTo(c) < 0) {
                c = d;
            }
        }
        if (animated) {
            c = c.anime();
        }

        return c;
    }

    /**
     * Get the current health report for a folder.
     *
     * @return the health report. Never returns null
     */
    @SuppressWarnings("unused") // duck API for Job like TopLevelItem
    public HealthReport getBuildHealth() {
        List<HealthReport> reports = getBuildHealthReports();
        return reports.isEmpty() ? new HealthReport() : reports.get(0);
    }

    /**
     * Get the current health reports for a job.
     *
     * @return the health reports. Never returns null
     */
    @Exported(name = "healthReport")
    @SuppressWarnings("unused") // duck API for Job like TopLevelItem
    public List<HealthReport> getBuildHealthReports() {
        int branchCount = 0;
        int branchBuild = 0;
        int branchSuccess = 0;
        long branchAge = 0;
        for (P item : getItems()) {
            branchCount++;
            R lastBuild = item.getLastBuild();
            if (lastBuild != null) {
                branchBuild++;
                Result r = lastBuild.getResult();
                if (r != null && r.isBetterOrEqualTo(Result.SUCCESS)) {
                    branchSuccess++;
                }
                branchAge += TimeUnit2.MILLISECONDS.toDays(lastBuild.getTimeInMillis() - System.currentTimeMillis());
            }
        }
        List<HealthReport> reports = new ArrayList<HealthReport>();
        if (branchCount > 0) {
            reports.add(new HealthReport(branchSuccess * 100 / branchCount, Messages._Health_BranchSuccess()));
            reports.add(new HealthReport(branchBuild * 100 / branchCount, Messages._Health_BranchBuilds()));
            reports.add(new HealthReport(Math.min(100, Math.max(0, (int) (100 - (branchAge / branchCount)))),
                    Messages._Health_BranchAge()));
            Collections.sort(reports);
        }
        return reports;
    }

    /**
     * Background thread to tidy up dead branches.
     */
    @Extension
    @SuppressWarnings("unused")
    public static class DeadBranchCleanupThread extends AsyncPeriodicWork {

        /**
         * Our logger.
         */
        private static final Logger LOGGER = Logger.getLogger(DeadBranchCleanupThread.class.getName());

        /**
         * Can be used to disable workspace clean up.
         */
        public static final boolean disabled =
                Boolean.getBoolean(DeadBranchCleanupThread.class.getName() + ".disabled");

        /**
         * Our constructor.
         */
        public DeadBranchCleanupThread() {
            super("Old branch clean-up");
        }

        /**
         * {@inheritDoc}
         */
        @Override
        public long getRecurrencePeriod() {
            return PeriodicWork.DAY;
        }

        /**
         * Helper static method for use from the Groovy shell.
         */
        @SuppressWarnings("unused") // API contract
        public static void invoke() {
            Jenkins.getInstance().getExtensionList(AsyncPeriodicWork.class).get(DeadBranchCleanupThread.class).run();
        }

        /**
         * {@inheritDoc}
         */
        protected void execute(TaskListener listener) throws InterruptedException, IOException {
            if (disabled) {
                LOGGER.fine("Disabled. Skipping execution");
                return;
            }

            for (MultiBranchProject<?, ?> p
                    : Jenkins.getInstance().getAllItems(MultiBranchProject.class)) {
                p.runDeadBranchCleanup(listener);
            }
        }

    }

    /**
     * Represents the branch indexing job.
     *
     * @param <P> the type of project that the branch projects consist of.
     * @param <R> the type of runs that the branch projects use.
     */
    public static class BranchIndexing<P extends AbstractProject<P, R> & TopLevelItem,
            R extends AbstractBuild<P, R>> extends Actionable implements Queue.Executable, Saveable {

        /**
         * The parent {@link MultiBranchProject}.
         */
        @CheckForNull
        private transient MultiBranchProject<P, R> project;

        /**
         * Any previous {@link BranchIndexing}.
         */
        @CheckForNull
        private transient BranchIndexing<P, R> previousIndexing;

        /**
         * The {@link Executor} that the {@link BranchIndexing} is running on or {@code null} if the job is not fully
         * running yet.
         */
        @CheckForNull
        private transient volatile Executor executor;

        /**
         * The current {@link Result}
         */
        @NonNull
        private volatile Result result = Result.NOT_BUILT;

        /**
         * The past couple of durations for this indexing activity to assist in estimating future duration.
         */
        @CheckForNull
        private List<Long> durations;

        /**
         * The time that indexing started at.
         */
        private long timestamp;

        /**
         * The duration of this indexing.
         */
        private long duration;

        /**
         * Charset in which the log file is written.
         * For compatibility reason, this field may be null.
         * For persistence, this field is string and not {@link Charset}.
         *
         * @see #getCharset()
         */
        @CheckForNull
        protected String charset;

        /**
         * Name of the slave this project was built on.
         * Null or "" if built by the master. (null happens when we read old record that didn't have this information.)
         */
        @CheckForNull
        private String builtOn;

        /**
         * Constructor.
         *
         * @param previousIndexing any previous indexing.
         */
        public BranchIndexing(@CheckForNull BranchIndexing<P, R> previousIndexing) {
            this.previousIndexing = previousIndexing;
        }

        /**
         * Returns the parent.
         *
         * @return the parent.
         */
        @CheckForNull
        public MultiBranchProject<P, R> getProject() {
            return project;
        }

        /**
         * Returns the parent.
         *
         * @return the parent.
         */
        @CheckForNull
        public MultiBranchProject<P, R> getParent() {
            return getProject();
        }

        /**
         * Sets the parent.
         *
         * @param project the parent.
         */
        public void setProject(@CheckForNull MultiBranchProject<P, R> project) {
            this.project = project;
        }

        /**
         * Save the settings to a file.
         */
        public synchronized void save() throws IOException {
            if (BulkChange.contains(this)) {
                return;
            }
            XmlFile dataFile = getDataFile();
            if (dataFile == null) {
                return;
            }
            dataFile.write(this);
            SaveableListener.fireOnChange(this, dataFile);
        }

        /**
         * Returns the data file.
         *
         * @return the data file.
         */
        @CheckForNull
        private XmlFile getDataFile() {
            return project == null
                    ? null
                    : new XmlFile(Items.XSTREAM, new File(project.getIndexingDir(), "indexing.xml"));
        }

        /**
         * Returns the log file.
         *
         * @return the log file.
         */
        @CheckForNull
        public File getLogFile() {
            return project == null ? null : new File(project.getIndexingDir(), "indexing.log");
        }

        /**
         * Returns {@code true} if this indexing is in progress.
         *
         * @return {@code true} if this indexing is in progress.
         */
        public boolean isBuilding() {
            return Result.NOT_BUILT == result && executor != null;
        }

        /**
         * Returns true if the log file is still being updated.
         */
        public boolean isLogUpdated() {
            return Result.NOT_BUILT == result;
        }

        /**
         * Returns the name of this {@link BranchIndexing}'s parent.
         *
         * @return the name of this {@link BranchIndexing}'s parent.
         */
        @CheckForNull
        public String getName() {
            return project == null ? null : project.getName();
        }

        /**
         * {@inheritDoc}
         */
        public String getDisplayName() {
            return "Indexing";
        }

        /**
         * Mimic method.
         *
         * @return the URL of the indexing.
         */
        @SuppressWarnings("unused") // used from jelly pages
        public String getUrl() {
            return project == null ? null : project.getUrl() + "indexing/";
        }

        /**
         * Returns a {@link hudson.model.Slave} on which this build was done.
         *
         * @return {@code null}, for example if the slave that this build run no longer exists.
         */
        @SuppressWarnings("unused") // used from jelly pages
        public Node getBuiltOn() {
            if (builtOn == null || builtOn.equals("")) {
                return Jenkins.getInstance();
            } else {
                return Jenkins.getInstance().getNode(builtOn);
            }
        }

        /**
         * Returns the name of the slave it was built on; null or "" if built by the master.
         * (null happens when we read old record that didn't have this information.)
         */
        @Exported(name = "builtOn")
        @SuppressWarnings("unused") // used by Jenkins API
        public String getBuiltOnStr() {
            return builtOn;
        }

        /**
         * Gets the charset in which the log file is written.
         *
         * @return never {@code null}.
         */
        @NonNull
        public final Charset getCharset() {
            if (charset == null) {
                return Charset.defaultCharset();
            }
            return Charset.forName(charset);
        }

        /**
         * Used to URL-bind {@link hudson.console.AnnotatedLargeText}.
         */
        @SuppressWarnings("unchecked")
        @NonNull
        public AnnotatedLargeText getLogText() {
            return new AnnotatedLargeText(getLogFile(), getCharset(), !isLogUpdated(), this);
        }

        /**
         * Returns an input stream that reads from the log file.
         * It will use a gzip-compressed log file (log.gz) if that exists.
         *
         * @return an input stream from the log file, or null if none exists
         * @throws IOException
         */
        @NonNull
        public InputStream getLogInputStream() throws IOException {
            File logFile = getLogFile();
            if (logFile != null) {
                if (logFile.exists()) {
                    return new FileInputStream(logFile);
                }

                File compressedLogFile = new File(logFile.getParentFile(), logFile.getName() + ".gz");
                if (compressedLogFile.exists()) {
                    return new GZIPInputStream(new FileInputStream(compressedLogFile));
                }
            }

            return new NullInputStream(0);
        }

        /**
         * Returns a {@link Reader} of the log content.
         *
         * @return a {@link Reader} of the log content.
         * @throws IOException if the log content cannot be read.
         */
        @NonNull
        @SuppressWarnings("unused") // bound via Stapler
        public synchronized Reader getLogReader() throws IOException {
            return new InputStreamReader(getLogInputStream(),
                    charset == null ? Charset.defaultCharset().name() : charset);
        }

        /**
         * Renders the progressive console log.
         *
         * @param req the request.
         * @param rsp the response.
         * @throws IOException if things go wrong.
         */
        @SuppressWarnings("unused") // bound via Stapler
        public void doConsoleText(StaplerRequest req, StaplerResponse rsp) throws IOException {
            rsp.setContentType("text/plain;charset=UTF-8");
            // Prevent jelly from flushing stream so Content-Length header can be added afterwards
            FlushProofOutputStream out = new FlushProofOutputStream(rsp.getCompressedOutputStream(req));
            try {
                getLogText().writeLogTo(0, out);
            } catch (IOException e) {
                // see comment in writeLogTo() method
                InputStream input = getLogInputStream();
                try {
                    IOUtils.copy(input, out);
                } finally {
                    IOUtils.closeQuietly(input);
                }
            }
            out.close();
        }

        /**
         * Used from <tt>console.jelly</tt> to write annotated log to the given output.
         */
        public void writeLogTo(long offset, XMLOutput out) throws IOException {
            try {
                getLogText().writeHtmlTo(offset, out.asWriter());
            } catch (IOException e) {
                // try to fall back to the old getLogInputStream()
                // mainly to support .gz compressed files
                // In this case, console annotation handling will be turned off.
                InputStream input = getLogInputStream();
                try {
                    IOUtils.copy(input, out.asWriter());
                } finally {
                    IOUtils.closeQuietly(input);
                }
            }
        }

        /**
         * Writes the complete log from the start to finish to the {@link OutputStream}.
         * <p/>
         * If someone is still writing to the log, this method will not return until the whole log
         * file gets written out.
         */
        @SuppressWarnings("unused") // bound via Stapler
        public void writeWholeLogTo(OutputStream out) throws IOException, InterruptedException {
            long pos = 0;
            AnnotatedLargeText logText;
            do {
                logText = getLogText();
                pos = logText.writeLogTo(pos, out);
            } while (!logText.isComplete());
        }

        /**
         * Returns the build status icon URL.
         *
         * @return the build status icon URL.
         */
        @SuppressWarnings("unused") // used via Jelly EL
        public String getBuildStatusUrl() {
            return getIconColor().getImage();
        }

        /**
         * Returns the {@link Cause}s that triggered a build.
         * <p/>
         * <p/>
         * If a build sits in the queue for a long time, multiple build requests made during this period
         * are all rolled up into one build, hence this method may return a list.
         *
         * @return can be empty but never null. read-only.
         */
        public List<Cause> getCauses() {
            CauseAction a = getAction(CauseAction.class);
            if (a == null) {
                return Collections.emptyList();
            }
            return Collections.unmodifiableList(a.getCauses());
        }

        /**
         * Returns the result of indexing.
         *
         * @return the result of indexing.
         */
        @Exported
        @NonNull
        public Result getResult() {
            return result;
        }

        /**
         * When the build is scheduled.
         */
        @Exported
        @NonNull
        public Calendar getTimestamp() {
            GregorianCalendar c = new GregorianCalendar();
            c.setTimeInMillis(timestamp);
            return c;
        }

        /**
         * Same as {@link #getTimestamp()} but in a different type.
         */
        @NonNull
        public final Date getTime() {
            return new Date(timestamp);
        }

        /**
         * Same as {@link #getTimestamp()} but in a different type, that is since the time of the epoc.
         */
        public final long getTimeInMillis() {
            return timestamp;
        }

        /**
         * Gets the string that says how long since this build has started.
         *
         * @return string like "3 minutes" "1 day" etc.
         */
        @SuppressWarnings("unused") // used via Jelly EL
        @NonNull
        public String getTimestampString() {
            long duration = new GregorianCalendar().getTimeInMillis() - timestamp;
            return Util.getPastTimeString(duration);
        }

        /**
         * Returns the timestamp formatted in xs:dateTime.
         */
        @SuppressWarnings("unused") // used via Jelly EL
        @NonNull
        public String getTimestampString2() {
            return Util.XS_DATETIME_FORMATTER.format(new Date(timestamp));
        }

        /**
         * Gets the string that says how long the build took to run.
         */
        @SuppressWarnings("unused") // used via Jelly EL
        @NonNull
        public String getDurationString() {
            if (isBuilding()) {
                return hudson.model.Messages.Run_InProgressDuration(
                        Util.getTimeSpanString(System.currentTimeMillis() - timestamp));
            }
            return Util.getTimeSpanString(duration);
        }

        /**
         * Gets the icon color for display.
         */
        @SuppressWarnings("unused") // used via Jelly EL
        public BallColor getIconColor() {
            if (!isBuilding()) {
                // already built
                return getResult().color;
            }

            if (getPreviousResult() == null) {
                return BallColor.GREY;
            }

            // a new build is in progress
            BallColor baseColor;
            if (Result.SUCCESS.equals(getPreviousResult())) {
                baseColor = BallColor.BLUE;
            } else if (Result.FAILURE.equals(getPreviousResult())) {
                baseColor = BallColor.RED;
            } else if (Result.ABORTED.equals(getPreviousResult())) {
                baseColor = BallColor.ABORTED;
            } else {
                baseColor = BallColor.RED;
            }

            return baseColor.anime();
        }

        /**
         * {@inheritDoc}
         */
        public void run() {
            final MultiBranchProject<P, R> parent = project;
            if (parent == null) {
                return;
            }
            this.executor = Executor.currentExecutor();
            Computer computer = Computer.currentComputer();
            assert builtOn == null;
            Charset charset = null;
            if (computer != null) {
                builtOn = computer.getName();
                charset = computer.getDefaultCharset();
                this.charset = charset.name();
            }
            StreamBuildListener listener = null;
            timestamp = System.currentTimeMillis();
            try {
                OutputStream logger = new FileOutputStream(getLogFile());
                listener = new StreamBuildListener(logger, charset);

                listener.getLogger().println(Messages._MultiBranchProject_IndexingStartedAt(getTime()));
                listener.started(getCauses());
                BranchProjectFactory<P, R> factory = parent.getProjectFactory();
                // Branch Name -> Project
                Map<String, P> lostBranches = new HashMap<String, P>();
                for (Map<String, P> branches : parent.getBranchItems().values()) {
                    for (P project : branches.values()) {
                      lostBranches.put(factory.getBranch(project).getName(), project);
                    }
                }
                Map<P, SCMRevision> scheduleBuilds = new LinkedHashMap<P, SCMRevision>();
                for (SCMSource source : parent.getSCMSources()) {
                    parent.populateBranchItemsFromSCM(listener, source, factory, lostBranches, scheduleBuilds);
                }
                // now add in the dead branches
                // Translate lostBranches from:
                //   Branch Name -> Project
                // to:
                //   Project Name -> Project
                Map<String, P> lostBranchesWithProjectNameKey = new HashMap<String, P>();
                for (P project : lostBranches.values()) {
                    Branch b = factory.getBranch(project);
                    if (!(b instanceof Branch.Dead)) {
                        factory.decorate(factory.setBranch(project, new Branch.Dead(b.getHead(), b.getProperties())));
                    }
                    lostBranchesWithProjectNameKey.put(project.getName(), project);
                }
                parent.getBranchItems().put(parent.nullSCMSource.getId(), lostBranchesWithProjectNameKey);
                parent.runDeadBranchCleanup(listener);
                if (!scheduleBuilds.isEmpty()) {
                    listener.getLogger().println("Scheduling builds for branches:");
                    for (Map.Entry<P, SCMRevision> entry : scheduleBuilds.entrySet()) {
<<<<<<< HEAD
                        listener.getLogger().println("    " + entry.getKey().getName());
                        if (entry.getKey().scheduleBuild(0, new SCMTrigger.SCMTriggerCause("Branch indexing"))) {
=======
                        listener.getLogger().println("    " + factory.getBranch(entry.getKey()).getName());
                        if (entry.getKey().scheduleBuild(0, new TimerTrigger.TimerTriggerCause())) {
>>>>>>> a42e30de
                            try {
                                factory.setRevisionHash(entry.getKey(), entry.getValue());
                            } catch (IOException e) {
                                e.printStackTrace(listener.error("Could not update last revision hash"));
                            }
                        }
                    }
                }
                result = Result.SUCCESS;
            } catch (InterruptedException e) {
                result = Result.ABORTED;
                e.printStackTrace(listener.fatalError("Interrupted"));
            } catch (Exception e) {
                result = Result.FAILURE;
                if (listener == null) {
                    LOGGER.log(Level.WARNING, "Could not index as unable to create indexing log file", e);
                } else {
                    e.printStackTrace(listener.fatalError("Failed to index"));
                }
            } finally {
                duration = System.currentTimeMillis() - timestamp;
                if (durations == null) {
                    durations = new ArrayList<Long>();
                }
                while (durations.size() > 32) {
                    durations.remove(0);
                }
                durations.add(duration);
                if (listener != null) {
                    listener.finished(result);
                }
                if (listener != null) {
                    listener.closeQuietly();
                }
                try {
                    save();
                } catch (IOException e) {
                    LOGGER.log(Level.WARNING, "Could not save indexing", e);
                }
                executor = null;
            }
        }

        /**
         * {@inheritDoc}
         */
        public long getEstimatedDuration() {
            if (durations == null || durations.isEmpty()) {
                return -1;
            }
            long total = 0;
            int count = 0;
            for (Long duration : durations) {
                if (duration != null) {
                    total += duration;
                    count++;
                }
            }
            if (count > 0) {
                return total / count;
            }
            return -1;
        }

        /**
         * {@inheritDoc}
         */
        public String getSearchUrl() {
            return "indexing/";
        }

        /**
         * Returns the previous {@link Result} or {@code null} if there is none.
         *
         * @return the previous {@link Result} or {@code null} if there is none.
         */
        @CheckForNull
        public Result getPreviousResult() {
            return previousIndexing == null ? null : previousIndexing.result;
        }
    }

    /**
     * Returns {@code true} if and only if this project can be indexed.
     *
     * @return {@code true} if and only if this project can be indexed.
     */
    public boolean isBuildable() {
        return !getSCMSources().isEmpty();
    }

    /**
     * {@inheritDoc}
     */
    public boolean scheduleBuild() {
        return scheduleBuild(new Cause.LegacyCodeCause());
    }

    /**
     * {@inheritDoc}
     */
    public boolean scheduleBuild(int quietPeriod) {
        return scheduleBuild(quietPeriod, new Cause.LegacyCodeCause());
    }

    /**
     * {@inheritDoc}
     */
    public boolean scheduleBuild(Cause c) {
        return scheduleBuild(0, c);
    }

    /**
     * {@inheritDoc}
     */
    public boolean scheduleBuild(int quietPeriod, Cause c) {
        return scheduleBuild(quietPeriod, c, new Action[0]);
    }

    /**
     * Schedules a build.
     * <p/>
     * Important: the actions should be persistable without outside references (e.g. don't store
     * references to this project). To provide parameters for a parameterized project, add a ParametersAction. If
     * no ParametersAction is provided for such a project, one will be created with the default parameter values.
     *
     * @param quietPeriod the quiet period to observer
     * @param c           the cause for this build which should be recorded
     * @param actions     a list of Actions that will be added to the build
     * @return whether the build was actually scheduled
     */
    public boolean scheduleBuild(int quietPeriod, Cause c, Action... actions) {
        scheduleBuild2(quietPeriod, c, actions);
        return true;
    }

    /**
     * Schedules a build of this project, and returns a {@link java.util.concurrent.Future} object
     * to wait for the completion of the build.
     *
     * @param actions For the convenience of the caller, this array can contain null,
     *                and those will be silently ignored.
     */
    @WithBridgeMethods(Future.class)
    @NonNull
    public QueueTaskFuture<R> scheduleBuild2(int quietPeriod, Cause c, Action... actions) {
        return scheduleBuild2(quietPeriod, c, Arrays.asList(actions));
    }

    /**
     * {@inheritDoc}
     */
    public void checkAbortPermission() {
        checkPermission(AbstractProject.ABORT);
    }

    /**
     * {@inheritDoc}
     */
    public boolean isBuildBlocked() {
        return getCauseOfBlockage() != null;
    }

    /**
     * {@inheritDoc}
     */
    @CheckForNull
    public String getWhyBlocked() {
        CauseOfBlockage causeOfBlockage = getCauseOfBlockage();
        return causeOfBlockage == null ? null : causeOfBlockage.getShortDescription();
    }

    /**
     * {@inheritDoc}
     */
    @CheckForNull
    public CauseOfBlockage getCauseOfBlockage() {
        final BranchIndexing<P, R> indexing = getIndexing();
        if (indexing != null && indexing.isBuilding()) {
            return CauseOfBlockage.fromMessage(Messages._MultiBranchProject_NoConcurrentIndexing());
        }
        return null;
    }

    /**
     * {@inheritDoc}
     */
    public boolean hasAbortPermission() {
        return hasPermission(AbstractProject.ABORT);
    }

    /**
     * {@inheritDoc}
     */
    public boolean isConcurrentBuild() {
        return false;
    }

    /**
     * {@inheritDoc}
     */
    public Collection<? extends SubTask> getSubTasks() {
        return Collections.singleton(this);
    }

    /**
     * {@inheritDoc}
     */
    public Label getAssignedLabel() {
        // we can run anywhere
        return null;
    }

    /**
     * {@inheritDoc}
     */
    public synchronized Node getLastBuiltOn() {
        BranchIndexing<P, R> indexing = this.indexing;
        if (indexing != null && Result.NOT_BUILT.equals(indexing.getResult())) {
            indexing = indexing.previousIndexing;
        }
        if (indexing != null) {
            Node node = indexing.getBuiltOn();
            if (node != null) {
                return node;
            }
        }
        // try to run on master if the master will support running.
        return Jenkins.getInstance().getNumExecutors() > 0 ? Jenkins.getInstance() : null;
    }

    /**
     * {@inheritDoc}
     */
    public synchronized long getEstimatedDuration() {
        return indexing == null ? -1 : indexing.getEstimatedDuration();
    }

    /**
     * {@inheritDoc}
     */
    public synchronized Queue.Executable createExecutable() throws IOException {
        BranchIndexing<P, R> indexing = new BranchIndexing<P, R>(this.indexing);
        indexing.setProject(this);
        this.indexing = indexing;
        return this.indexing;
    }

    /**
     * {@inheritDoc}
     */
    public Queue.Task getOwnerTask() {
        return this;
    }

    /**
     * {@inheritDoc}
     */
    public Object getSameNodeConstraint() {
        return null;
    }

    /**
     * {@inheritDoc}
     */
    public ResourceList getResourceList() {
        return ResourceList.EMPTY;
    }

    /**
     * Jenkins 1.520+ expects this method.
     *
     * @return the default fallback authentication object.
     */
    @NonNull
    public Authentication getDefaultAuthentication() {
        // backward compatible behaviour.
        return ACL.SYSTEM;
    }

    /**
     * Schedules a build of this project, and returns a {@link Future} object
     * to wait for the completion of the build.
     *
     * @param actions For the convenience of the caller, this collection can contain null,
     *                and those will be silently ignored.
     */
    @SuppressWarnings("unchecked")
    @WithBridgeMethods(Future.class)
    public QueueTaskFuture<R> scheduleBuild2(int quietPeriod, Cause c, Collection<? extends Action> actions) {
        if (!isBuildable()) {
            return null;
        }

        List<Action> queueActions = new ArrayList<Action>(actions);

        if (c != null) {
            queueActions.add(new CauseAction(c));
        }

        Queue.WaitingItem i = Jenkins.getInstance().getQueue().schedule(this, quietPeriod, queueActions);
        if (i != null) {
            return (QueueTaskFuture) i.getFuture();
        }
        return null;
    }

    /**
     * Runs every minute to check {@link hudson.triggers.TimerTrigger} and schedules build.
     */
    @SuppressWarnings("unused") // instantiated by Jenkins
    @Extension
    public static class Cron extends PeriodicWork {
        /**
         * A calendar to use.
         */
        private final Calendar cal = new GregorianCalendar();

        /**
         * The hack field we want to access.
         */
        private final Field tabs;

        /**
         * Constructor.
         *
         * @throws NoSuchFieldException
         */
        @SuppressWarnings("unused") // instantiated by Jenkins
        public Cron() throws NoSuchFieldException {
            tabs = Trigger.class.getDeclaredField("tabs");
            tabs.setAccessible(true);
        }

        /**
         * {@inheritDoc}
         */
        public long getRecurrencePeriod() {
            return MIN;
        }

        /**
         * {@inheritDoc}
         */
        public void doRun() {
            while (new Date().getTime() - cal.getTimeInMillis() > 1000) {
                LOGGER.fine("cron checking " + DateFormat.getDateTimeInstance().format(cal.getTime()));

                try {
                    checkTriggers(cal);
                } catch (Throwable e) {
                    LOGGER.log(Level.WARNING, "Cron thread throw an exception", e);
                    // bug in the code. Don't let the thread die.
                    e.printStackTrace();
                }

                cal.add(Calendar.MINUTE, 1);
            }
        }

        /**
         * Checks the triggers.
         */
        public void checkTriggers(final Calendar cal) {
            Jenkins inst = Jenkins.getInstance();

            for (MultiBranchProject<?, ?> p : inst.getAllItems(MultiBranchProject.class)) {
                for (Trigger t : p.getTriggers().values()) {
                    LOGGER.fine("cron checking " + p.getName());

                    CronTabList tabs;
                    try {
                        tabs = (CronTabList) this.tabs.get(t);
                    } catch (IllegalAccessException e) {
                        continue;
                    }
                    if (tabs.check(cal)) {
                        LOGGER.config("cron triggered " + p.getName());
                        try {
                            t.run();
                        } catch (Throwable e) {
                            // t.run() is a plugin, and some of them throw RuntimeException and other things.
                            // don't let that cancel the polling activity. report and move on.
                            LOGGER.log(Level.WARNING, t.getClass().getName() + ".run() failed for " + p.getName(), e);
                        }
                    }
                }
            }
        }

    }

    /**
     * We need to be able to limit concurrent indexing.
     */
    @SuppressWarnings("unused") // instantiated by Jenkins
    @Extension
    public static class ThrottleIndexingQueueTaskDispatcher extends QueueTaskDispatcher {

        /**
         * {@inheritDoc}
         */
        @Override
        public CauseOfBlockage canRun(Queue.Item item) {
            if (item.task instanceof MultiBranchProject) {
                if (indexingCount() > 5) {
                    // TODO make the limit configurable
                    return CauseOfBlockage.fromMessage(Messages._MultiBranchProject_MaxConcurrentIndexing());
                }
            }
            return null;
        }

        /**
         * Gets the number of current indexing tasks.
         *
         * @return number of current indexing tasks.
         */
        public int indexingCount() {
            int result = indexingCount(Jenkins.getInstance());
            for (Node n : Jenkins.getInstance().getNodes()) {
                result += indexingCount(n);
            }
            return result;
        }

        /**
         * Gets the number of current indexing tasks on the specified node.
         *
         * @param node the node.
         * @return number of current indexing tasks on the specified node.
         */
        public int indexingCount(@CheckForNull Node node) {
            int result = 0;
            @CheckForNull
            Computer computer = node == null ? null : node.toComputer();
            if (computer != null) { // not all nodes will have a computer
                for (Executor e : computer.getExecutors()) {
                    Queue.Executable executable = e.getCurrentExecutable();
                    if (executable != null && executable.getParent() instanceof MultiBranchProject) {
                        result++;
                    }
                }
                for (Executor e : computer.getOneOffExecutors()) {
                    Queue.Executable executable = e.getCurrentExecutable();
                    if (executable != null && executable.getParent() instanceof MultiBranchProject) {
                        result++;
                    }
                }
            }
            return result;
        }
    }

    /**
     * Inverse function of {@link Util#rawEncode(String)}
     *
     * @param s the encoded string.
     * @return the decoded string.
     */
    @NonNull
    public static String rawDecode(@NonNull String s) {
        final byte[] bytes; // should be US-ASCII but we can be tolerant
        try {
            bytes = s.getBytes("UTF-8");
        } catch (UnsupportedEncodingException e) {
            throw new IllegalStateException("JLS specification mandates UTF-8 as a supported encoding", e);
        }
        final ByteArrayOutputStream buffer = new ByteArrayOutputStream();
        for (int i = 0; i < bytes.length; i++) {
            final int b = bytes[i];
            if (b == '%' && i + 2 < bytes.length) {
                final int u = Character.digit((char) bytes[++i], 16);
                final int l = Character.digit((char) bytes[++i], 16);
                if (u != -1 && l != -1) {
                    buffer.write((char) ((u << 4) + l));
                    continue;
                }
                // should be a valid encoding but we can be tolerant
                i -= 2;
            }
            buffer.write(b);
        }
        try {
            return new String(buffer.toByteArray(), "UTF-8");
        } catch (UnsupportedEncodingException e) {
            throw new IllegalStateException("JLS specification mandates UTF-8 as a supported encoding", e);
        }
    }

}<|MERGE_RESOLUTION|>--- conflicted
+++ resolved
@@ -1870,13 +1870,8 @@
                 if (!scheduleBuilds.isEmpty()) {
                     listener.getLogger().println("Scheduling builds for branches:");
                     for (Map.Entry<P, SCMRevision> entry : scheduleBuilds.entrySet()) {
-<<<<<<< HEAD
-                        listener.getLogger().println("    " + entry.getKey().getName());
+                        listener.getLogger().println("    " + factory.getBranch(entry.getKey()).getName());
                         if (entry.getKey().scheduleBuild(0, new SCMTrigger.SCMTriggerCause("Branch indexing"))) {
-=======
-                        listener.getLogger().println("    " + factory.getBranch(entry.getKey()).getName());
-                        if (entry.getKey().scheduleBuild(0, new TimerTrigger.TimerTriggerCause())) {
->>>>>>> a42e30de
                             try {
                                 factory.setRevisionHash(entry.getKey(), entry.getValue());
                             } catch (IOException e) {
