/*
 * The MIT License
 *
 * Copyright 2016 CloudBees, Inc.
 *
 * Permission is hereby granted, free of charge, to any person obtaining a copy
 * of this software and associated documentation files (the "Software"), to deal
 * in the Software without restriction, including without limitation the rights
 * to use, copy, modify, merge, publish, distribute, sublicense, and/or sell
 * copies of the Software, and to permit persons to whom the Software is
 * furnished to do so, subject to the following conditions:
 *
 * The above copyright notice and this permission notice shall be included in
 * all copies or substantial portions of the Software.
 *
 * THE SOFTWARE IS PROVIDED "AS IS", WITHOUT WARRANTY OF ANY KIND, EXPRESS OR
 * IMPLIED, INCLUDING BUT NOT LIMITED TO THE WARRANTIES OF MERCHANTABILITY,
 * FITNESS FOR A PARTICULAR PURPOSE AND NONINFRINGEMENT. IN NO EVENT SHALL THE
 * AUTHORS OR COPYRIGHT HOLDERS BE LIABLE FOR ANY CLAIM, DAMAGES OR OTHER
 * LIABILITY, WHETHER IN AN ACTION OF CONTRACT, TORT OR OTHERWISE, ARISING FROM,
 * OUT OF OR IN CONNECTION WITH THE SOFTWARE OR THE USE OR OTHER DEALINGS IN
 * THE SOFTWARE.
 */

package jenkins.branch;

import static org.junit.Assume.assumeFalse;

import hudson.FilePath;
import hudson.Functions;
import hudson.model.FreeStyleProject;
import hudson.scm.NullSCM;
import hudson.slaves.DumbSlave;
import hudson.slaves.WorkspaceList;
import hudson.util.ReflectionUtils;
import jenkins.branch.harness.MultiBranchImpl;
import jenkins.model.Jenkins;
import jenkins.scm.impl.SingleSCMSource;
import org.junit.jupiter.api.AfterAll;
import org.junit.jupiter.api.AfterEach;
import org.junit.jupiter.api.BeforeEach;
import org.junit.jupiter.api.Test;
import org.junit.jupiter.api.io.TempDir;
import org.jvnet.hudson.test.BuildWatcher;
import org.jvnet.hudson.test.Issue;
import org.jvnet.hudson.test.JenkinsRule;
import org.jvnet.hudson.test.LogRecorder;
import org.jvnet.hudson.test.WithoutJenkins;
import org.jvnet.hudson.test.junit.jupiter.WithJenkins;

import java.io.File;
import java.io.IOException;
import java.lang.reflect.Field;
import java.lang.reflect.Method;
import java.util.Collections;
import java.util.logging.Level;

import static jenkins.branch.NoTriggerBranchPropertyTest.showComputation;
import static org.junit.jupiter.api.Assertions.assertEquals;
import static org.junit.jupiter.api.Assertions.assertFalse;
import static org.junit.jupiter.api.Assertions.assertNotNull;
import static org.junit.jupiter.api.Assertions.assertNull;
import static org.junit.jupiter.api.Assertions.assertTrue;

@WithJenkins
class WorkspaceLocatorImplTest {

    private static BuildWatcher buildWatcher = new BuildWatcher();

    private JenkinsRule r;
    private LogRecorder logging = new LogRecorder().record(WorkspaceLocatorImpl.class, Level.FINER);
    @TempDir
    private File tmp;

    private WorkspaceLocatorImpl.Mode origMode;

    @SuppressWarnings("deprecation")
    @BeforeEach
    void setUp(JenkinsRule rule) {
        r = rule;
        WorkspaceLocatorImpl.PATH_MAX = WorkspaceLocatorImpl.PATH_MAX_DEFAULT;
        origMode = WorkspaceLocatorImpl.MODE;

        Method before = ReflectionUtils.findMethod(BuildWatcher.class, "before");
        ReflectionUtils.makeAccessible(before);
        ReflectionUtils.invokeMethod(before, buildWatcher);
    }

    @AfterEach
    void restoreMode() {
        WorkspaceLocatorImpl.MODE = origMode;
    }

    @AfterAll
    static void tearDown() {
        Method after = ReflectionUtils.findMethod(BuildWatcher.class, "after");
        ReflectionUtils.makeAccessible(after);
        ReflectionUtils.invokeMethod(after, buildWatcher);
    }

    @WithoutJenkins
    @SuppressWarnings("deprecation")
    @Test
    void minimize() {
        assertEquals("a_b-NX345YSMOYT4QUL4OO7V6EGKM57BBNSYVIXGXHCE4KAEVPV5KZYQ", WorkspaceLocatorImpl.minimize("a/b"));
        assertEquals("a_b_c_d-UMWYJ45JQ6FA3WXMSI3YEOLVQ5P6SFYWN26FRECRSFBUGUD27Y5A", WorkspaceLocatorImpl.minimize("a/b/c/d"));
        assertEquals("stuff_dev_flow-L5GKER67QGVMJ2UD3JCSGKEV2ACON2O4VO4RNUZ27HGUY32SYVXQ", WorkspaceLocatorImpl.minimize("stuff/dev%2Fflow"));
        assertEquals("me_longish_name_here_master-P3JSCCKIEGEC4PETCZJODHB27EFCCYGQG7TRS6WXKXZNY5INPPRQ", WorkspaceLocatorImpl.minimize("some longish name here/master"));
        assertEquals("_fit_in_a_short_path_at_all-OB76NQGNPMSKZVYU5OTRBEWQCVPKEV4APFL6JNS2FVAAW5WM5CWQ", WorkspaceLocatorImpl.minimize("really way too much to fit in a short path at all"));
        assertEquals("abc_esky_-XHOKB7XHQS32PT7KIXIDYFSRSU4SBSGHX3K5O36BMZE2CSLSOVQA", WorkspaceLocatorImpl.minimize("abc!@#$%^&*()[]{}|česky™"));
        assertEquals("lahblahblahblahblahblahblah-PKYGNQW7EX27MNOU63BZF4FUBUTNK3HIBC37PR673KBZYLRZAQLA", WorkspaceLocatorImpl.minimize("blahblahblahblahblahblahblahblahblahblahblahblahblahblahblahblahblahblahblahblahblah"));
        assertEquals("ahblahblahblahblahblahblahX-B4K3CPB6GP6JRCDBAKDJNRGX42AYU55PGVSOX2UWB5SVLUW42NCA", WorkspaceLocatorImpl.minimize("blahblahblahblahblahblahblahblahblahblahblahblahblahblahblahblahblahblahblahblahblahX"));
        assertEquals("hblahblahblahblahblahblahXY-ZGH2VVOGO2FEM72MZYA7CWRLPBOJK2HZ4YV7IFVDLZPCNVE3CXNQ", WorkspaceLocatorImpl.minimize("blahblahblahblahblahblahblahblahblahblahblahblahblahblahblahblahblahblahblahblahblahXY"));
        assertEquals("blahblahblahblahblahblahXYZ-I7NHG3VUEWUH3IFAPUM3HGRL7O4EFAE3FXCXPL35CWOOQSZR6S4Q", WorkspaceLocatorImpl.minimize("blahblahblahblahblahblahblahblahblahblahblahblahblahblahblahblahblahblahblahblahblahXYZ"));
        assertEquals("lahblahblahblahblahblahXYZW-LRVIZHY37BWI3PKRF7WSERGRN3NGPY4T74VWKWNFRMR4IWGXJPQA", WorkspaceLocatorImpl.minimize("blahblahblahblahblahblahblahblahblahblahblahblahblahblahblahblahblahblahblahblahblahXYZW"));
        assertEquals("ahblahblahblahblahblahXYZWV-KLYOGWEJODAVXII3MEM2SLNMRPE7HF6IADTBQ5MP66V3RYCL2LAA", WorkspaceLocatorImpl.minimize("blahblahblahblahblahblahblahblahblahblahblahblahblahblahblahblahblahblahblahblahblahXYZWV"));
        assertEquals("hblahblahblahblahblahXYZWVU-OSF24EPB4C42KAUXYHPP66XDQHOHKWPHGKZLIWREKOGZDZ46T2PQ", WorkspaceLocatorImpl.minimize("blahblahblahblahblahblahblahblahblahblahblahblahblahblahblahblahblahblahblahblahblahXYZWVU"));

        WorkspaceLocatorImpl.PATH_MAX = 40;
        assertEquals("a_b-NX345YSMOYT4QUL4OO7V6EGKM", WorkspaceLocatorImpl.minimize("a/b"));
        assertEquals("a_b_c_d-UMWYJ45JQ6FA3WXMSI3YEOLVQ", WorkspaceLocatorImpl.minimize("a/b/c/d"));
        assertEquals("stuff_dev_flow-L5GKER67QGVMJ2UD3JCSGKEV2", WorkspaceLocatorImpl.minimize("stuff/dev%2Fflow"));
        assertEquals("me_here_master-P3JSCCKIEGEC4PETCZJODHB27", WorkspaceLocatorImpl.minimize("some longish name here/master"));
        assertEquals("rt_path_at_all-OB76NQGNPMSKZVYU5OTRBEWQC", WorkspaceLocatorImpl.minimize("really way too much to fit in a short path at all"));
        assertEquals("abc_esky_-XHOKB7XHQS32PT7KIXIDYFSRS", WorkspaceLocatorImpl.minimize("abc!@#$%^&*()[]{}|česky™"));
        assertEquals("ahblahblahblah-PKYGNQW7EX27MNOU63BZF4FUB", WorkspaceLocatorImpl.minimize("blahblahblahblahblahblahblahblahblahblahblahblahblahblahblahblahblahblahblahblahblah"));
        assertEquals("hblahblahblahX-B4K3CPB6GP6JRCDBAKDJNRGX4", WorkspaceLocatorImpl.minimize("blahblahblahblahblahblahblahblahblahblahblahblahblahblahblahblahblahblahblahblahblahX"));
        assertEquals("blahblahblahXY-ZGH2VVOGO2FEM72MZYA7CWRLP", WorkspaceLocatorImpl.minimize("blahblahblahblahblahblahblahblahblahblahblahblahblahblahblahblahblahblahblahblahblahXY"));
        assertEquals("lahblahblahXYZ-I7NHG3VUEWUH3IFAPUM3HGRL7", WorkspaceLocatorImpl.minimize("blahblahblahblahblahblahblahblahblahblahblahblahblahblahblahblahblahblahblahblahblahXYZ"));
        assertEquals("ahblahblahXYZW-LRVIZHY37BWI3PKRF7WSERGRN", WorkspaceLocatorImpl.minimize("blahblahblahblahblahblahblahblahblahblahblahblahblahblahblahblahblahblahblahblahblahXYZW"));
        assertEquals("hblahblahXYZWV-KLYOGWEJODAVXII3MEM2SLNMR", WorkspaceLocatorImpl.minimize("blahblahblahblahblahblahblahblahblahblahblahblahblahblahblahblahblahblahblahblahblahXYZWV"));
        assertEquals("blahblahXYZWVU-OSF24EPB4C42KAUXYHPP66XDQ", WorkspaceLocatorImpl.minimize("blahblahblahblahblahblahblahblahblahblahblahblahblahblahblahblahblahblahblahblahblahXYZWVU"));

        WorkspaceLocatorImpl.PATH_MAX = 20;
        assertEquals("a_b-NX345YSMOYT4QUL", WorkspaceLocatorImpl.minimize("a/b"));
        assertEquals("_c_d-UMWYJ45JQ6FA3WX", WorkspaceLocatorImpl.minimize("a/b/c/d"));
        assertEquals("flow-L5GKER67QGVMJ2U", WorkspaceLocatorImpl.minimize("stuff/dev%2Fflow"));
        assertEquals("ster-P3JSCCKIEGEC4PE", WorkspaceLocatorImpl.minimize("some longish name here/master"));
        assertEquals("_all-OB76NQGNPMSKZVY", WorkspaceLocatorImpl.minimize("really way too much to fit in a short path at all"));
        assertEquals("sky_-XHOKB7XHQS32PT7", WorkspaceLocatorImpl.minimize("abc!@#$%^&*()[]{}|česky™"));
        assertEquals("blah-PKYGNQW7EX27MNO", WorkspaceLocatorImpl.minimize("blahblahblahblahblahblahblahblahblahblahblahblahblahblahblahblahblahblahblahblahblah"));
        assertEquals("lahX-B4K3CPB6GP6JRCD", WorkspaceLocatorImpl.minimize("blahblahblahblahblahblahblahblahblahblahblahblahblahblahblahblahblahblahblahblahblahX"));
        assertEquals("ahXY-ZGH2VVOGO2FEM72", WorkspaceLocatorImpl.minimize("blahblahblahblahblahblahblahblahblahblahblahblahblahblahblahblahblahblahblahblahblahXY"));
        assertEquals("hXYZ-I7NHG3VUEWUH3IF", WorkspaceLocatorImpl.minimize("blahblahblahblahblahblahblahblahblahblahblahblahblahblahblahblahblahblahblahblahblahXYZ"));
        assertEquals("XYZW-LRVIZHY37BWI3PK", WorkspaceLocatorImpl.minimize("blahblahblahblahblahblahblahblahblahblahblahblahblahblahblahblahblahblahblahblahblahXYZW"));
        assertEquals("YZWV-KLYOGWEJODAVXII", WorkspaceLocatorImpl.minimize("blahblahblahblahblahblahblahblahblahblahblahblahblahblahblahblahblahblahblahblahblahXYZWV"));
        assertEquals("ZWVU-OSF24EPB4C42KAU", WorkspaceLocatorImpl.minimize("blahblahblahblahblahblahblahblahblahblahblahblahblahblahblahblahblahblahblahblahblahXYZWVU"));

        WorkspaceLocatorImpl.PATH_MAX = 1;
        assertEquals("b-NX345YSMOY", WorkspaceLocatorImpl.minimize("a/b"));
        assertEquals("d-UMWYJ45JQ6", WorkspaceLocatorImpl.minimize("a/b/c/d"));
        assertEquals("w-L5GKER67QG", WorkspaceLocatorImpl.minimize("stuff/dev%2Fflow"));
        assertEquals("r-P3JSCCKIEG", WorkspaceLocatorImpl.minimize("some longish name here/master"));
        assertEquals("l-OB76NQGNPM", WorkspaceLocatorImpl.minimize("really way too much to fit in a short path at all"));
        assertEquals("_-XHOKB7XHQS", WorkspaceLocatorImpl.minimize("abc!@#$%^&*()[]{}|česky™"));
        assertEquals("h-PKYGNQW7EX", WorkspaceLocatorImpl.minimize("blahblahblahblahblahblahblahblahblahblahblahblahblahblahblahblahblahblahblahblahblah"));
        assertEquals("X-B4K3CPB6GP", WorkspaceLocatorImpl.minimize("blahblahblahblahblahblahblahblahblahblahblahblahblahblahblahblahblahblahblahblahblahX"));
        assertEquals("Y-ZGH2VVOGO2", WorkspaceLocatorImpl.minimize("blahblahblahblahblahblahblahblahblahblahblahblahblahblahblahblahblahblahblahblahblahXY"));
        assertEquals("Z-I7NHG3VUEW", WorkspaceLocatorImpl.minimize("blahblahblahblahblahblahblahblahblahblahblahblahblahblahblahblahblahblahblahblahblahXYZ"));
        assertEquals("W-LRVIZHY37B", WorkspaceLocatorImpl.minimize("blahblahblahblahblahblahblahblahblahblahblahblahblahblahblahblahblahblahblahblahblahXYZW"));
        assertEquals("V-KLYOGWEJOD", WorkspaceLocatorImpl.minimize("blahblahblahblahblahblahblahblahblahblahblahblahblahblahblahblahblahblahblahblahblahXYZWV"));
        assertEquals("U-OSF24EPB4C", WorkspaceLocatorImpl.minimize("blahblahblahblahblahblahblahblahblahblahblahblahblahblahblahblahblahblahblahblahblahXYZWVU"));
    }

    @Issue({"JENKINS-34564", "JENKINS-38837", "JENKINS-2111"})
    @Test
    void locate() throws Exception {
        assertEquals("${JENKINS_HOME}/workspace/${ITEM_FULL_NAME}", r.jenkins.getRawWorkspaceDir());
        MultiBranchImpl stuff = r.createProject(MultiBranchImpl.class, "stuff");
        stuff.getSourcesList().add(new BranchSource(new SingleSCMSource("dev/flow", new NullSCM())));
        stuff.scheduleBuild2(0).getFuture().get();
        r.waitUntilNoActivity();
        showComputation(stuff);
        FreeStyleProject master = r.jenkins.getItemByFullName("stuff/dev%2Fflow", FreeStyleProject.class);
        assertNotNull(master);
        assertEquals(r.jenkins.getRootPath().child("workspace/stuff_dev_flow"), r.jenkins.getWorkspaceFor(master));
        DumbSlave slave = r.createOnlineSlave();
        assertEquals(slave.getWorkspaceRoot().child("stuff_dev_flow"), slave.getWorkspaceFor(master));
        FreeStyleProject unrelated = r.createFreeStyleProject("100's of problems");
        assertEquals(r.jenkins.getRootPath().child("workspace/100's of problems"), r.jenkins.getWorkspaceFor(unrelated));
        // Checking other values of workspaceDir.
        Field workspaceDir = Jenkins.class.getDeclaredField("workspaceDir"); // currently settable only by Jenkins.doConfigSubmit
        workspaceDir.setAccessible(true);
        // Poor historical default, and as per JENKINS-21942 even possible after some startup scenarios:
        workspaceDir.set(r.jenkins, "${ITEM_ROOTDIR}/workspace");
        assertEquals(new FilePath(master.getRootDir()).child("workspace"), r.jenkins.getWorkspaceFor(master), "JENKINS-34564 inactive in this case");
        // JENKINS-38837: customized root.
        workspaceDir.set(r.jenkins, "${JENKINS_HOME}/ws/${ITEM_FULLNAME}");
        assertEquals(r.jenkins.getRootPath().child("ws/stuff_dev_flow"), r.jenkins.getWorkspaceFor(master), "ITEM_FULLNAME interpreted a little differently");
    }

    @Issue({"JENKINS-2111", "JENKINS-41068"})
    @Test
    void delete() throws Exception {
        MultiBranchImpl p = r.createProject(MultiBranchImpl.class, "p");
        p.getSourcesList().add(new BranchSource(new SingleSCMSource("master", new NullSCM())));
        BranchSource pr1Source = new BranchSource(new SingleSCMSource("PR-1", new NullSCM()));
        p.getSourcesList().add(pr1Source);
        p.scheduleBuild2(0).getFuture().get();
        r.waitUntilNoActivity();
        showComputation(p);
        FreeStyleProject master = r.jenkins.getItemByFullName("p/master", FreeStyleProject.class);
        assertNotNull(master);
        FreeStyleProject pr1 = r.jenkins.getItemByFullName("p/PR-1", FreeStyleProject.class);
        assertNotNull(pr1);
        assertEquals(r.jenkins.getRootPath().child("workspace/p_master"), r.jenkins.getWorkspaceFor(master));
        assertEquals(r.jenkins.getRootPath().child("workspace/p_PR-1"), r.jenkins.getWorkspaceFor(pr1));
        // Do builds on an agent too.
        DumbSlave slave = r.createOnlineSlave();
        assertEquals(slave.getWorkspaceRoot().child("p_master"), slave.getWorkspaceFor(master));
        assertEquals(slave.getWorkspaceRoot().child("p_PR-1"), slave.getWorkspaceFor(pr1));
        master.setAssignedNode(slave);
        assertEquals(2, r.buildAndAssertSuccess(master).getNumber());
        pr1.setAssignedNode(slave);
        assertEquals(2, r.buildAndAssertSuccess(pr1).getNumber());
        // Also make sure we are testing alternate workspaces.
        try (WorkspaceList.Lease lease = slave.toComputer().getWorkspaceList().acquire(slave.getWorkspaceFor(pr1))) {
            assertEquals(3, r.buildAndAssertSuccess(pr1).getNumber());
        }
        File pr1Root = pr1.getRootDir();
        assertTrue(pr1Root.isDirectory());
        // Now delete PR-1 and make sure its workspaces are deleted too.
        p.getSourcesList().remove(pr1Source);
        p.scheduleBuild2(0).getFuture().get();
        r.waitUntilNoActivity();
        showComputation(p);
        WorkspaceLocatorImpl.Deleter.waitForTasksToFinish();
        assertEquals(Collections.singletonList(master), r.jenkins.getAllItems(FreeStyleProject.class));
        assertEquals(Collections.singletonList(r.jenkins.getRootPath().child("workspace/p_master")), r.jenkins.getRootPath().child("workspace").listDirectories());
        assertEquals(Collections.singletonList(slave.getWorkspaceRoot().child("p_master")), slave.getWorkspaceRoot().listDirectories());
        assertFalse(pr1Root.isDirectory());
    }

    @Issue("JENKINS-2111")
    @Test
<<<<<<< HEAD
    void deleteOffline() throws Exception {
=======
    public void deleteOffline() throws Exception {
        assumeFalse("TODO: Fails on Windows CI runs", Functions.isWindows() && System.getenv("CI") != null);
>>>>>>> 2dc2c4b8
        WorkspaceLocatorImpl.MODE = WorkspaceLocatorImpl.Mode.ENABLED;
        FreeStyleProject p = r.createFreeStyleProject("a'b");
        DumbSlave s = r.createSlave("remote", null, null);
        p.setAssignedNode(s);
        assertEquals(s, r.buildAndAssertSuccess(p).getBuiltOn());
        assertEquals(Collections.singletonList("a_b"), s.getWorkspaceRoot().listDirectories().stream().map(FilePath::getName).toList());
        s.getWorkspaceRoot().child(WorkspaceLocatorImpl.INDEX_FILE_NAME).copyTo(System.out);
        s.toComputer().disconnect(null);
        p.delete();
        s = (DumbSlave) r.jenkins.getNode("remote");
        s.toComputer().connect(true).get();
        assertEquals(Collections.emptyList(), s.getWorkspaceRoot().listDirectories());
        s.toComputer().getLogText().writeLogTo(0, System.out);
    }

    @Issue({"JENKINS-2111", "JENKINS-58177"})
    @Test
    void uniquification() throws Exception {
        WorkspaceLocatorImpl.MODE = WorkspaceLocatorImpl.Mode.ENABLED;
        assertEquals("a_b", r.buildAndAssertSuccess(r.createFreeStyleProject("a'b")).getWorkspace().getName());
        assertEquals("a_b_2", r.buildAndAssertSuccess(r.createFreeStyleProject("a(b")).getWorkspace().getName());
        assertEquals("ch_to_fit_in_a_short_path_at_all", r.buildAndAssertSuccess(r.createFreeStyleProject("way too much to fit in a short path at all")).getWorkspace().getName());
        assertEquals("_to_fit_in_a_short_path_at_all_2", r.buildAndAssertSuccess(r.createFreeStyleProject("really way too much to fit in a short path at all")).getWorkspace().getName());
        assertEquals("_to_fit_in_a_short_path_at_all_3", r.buildAndAssertSuccess(r.createFreeStyleProject("way, way, way too much to fit in a short path at all")).getWorkspace().getName());
        assertEquals("_-__that_would_start_with_hyphen", r.buildAndAssertSuccess(r.createFreeStyleProject("mnemonic--__that_would_start_with_hyphen")).getWorkspace().getName());
        r.jenkins.getRootPath().child("workspace/" + WorkspaceLocatorImpl.INDEX_FILE_NAME).copyTo(System.out);
    }

    @Issue("JENKINS-2111")
    @Test
    void move() throws Exception {
        WorkspaceLocatorImpl.MODE = WorkspaceLocatorImpl.Mode.ENABLED;
        FreeStyleProject p = r.createFreeStyleProject("old");
        DumbSlave s = r.createSlave("remote", null, null);
        p.setAssignedNode(s);
        FilePath workspace = r.buildAndAssertSuccess(p).getWorkspace();
        assertEquals("old", workspace.getName());
        assertEquals(Collections.singletonList("old"), s.getWorkspaceRoot().listDirectories().stream().map(FilePath::getName).toList());
        workspace.child("something").write("", null);
        p.renameTo("new");
        WorkspaceLocatorImpl.Deleter.waitForTasksToFinish();
        assertEquals(Collections.singletonList("new"), s.getWorkspaceRoot().listDirectories().stream().map(FilePath::getName).toList());
        workspace = r.buildAndAssertSuccess(p).getWorkspace();
        assertEquals("new", workspace.getName());
        assertTrue(workspace.child("something").exists());
        s.getWorkspaceRoot().child(WorkspaceLocatorImpl.INDEX_FILE_NAME).copyTo(System.out);
        // Note that we do not try to do anything for offline workspaces when a project is moved:
        // that is treated like a delete and recreate.
    }

    @Issue("JENKINS-54640")
    @Test
    void collisions() throws Exception {
        WorkspaceLocatorImpl.MODE = WorkspaceLocatorImpl.Mode.ENABLED;
        FilePath firstWs = r.buildAndAssertSuccess(r.createFreeStyleProject("first-project-with-a-rather-long-name")).getWorkspace();
        assertEquals("_project-with-a-rather-long-name", firstWs.getName());
        firstWs.deleteRecursive();
        assertEquals("roject-with-a-rather-long-name_2", r.buildAndAssertSuccess(r.createFreeStyleProject("second-project-with-a-rather-long-name")).getWorkspace().getName());
    }

    @Issue({"JENKINS-54654", "JENKINS-54968"})
    @Test
    void getWorkspaceRoot() throws Exception {
        File top = tmp;
        Field workspaceDir = Jenkins.class.getDeclaredField("workspaceDir");
        workspaceDir.setAccessible(true);
        workspaceDir.set(r.jenkins, "${ITEM_ROOTDIR}/workspace");
        assertNull(WorkspaceLocatorImpl.getWorkspaceRoot(r.jenkins), "old default");
        workspaceDir.set(r.jenkins, "${JENKINS_HOME}/workspace/${ITEM_FULL_NAME}");
        assertEquals(r.jenkins.getRootPath().child("workspace"), WorkspaceLocatorImpl.getWorkspaceRoot(r.jenkins), "new default");
        workspaceDir.set(r.jenkins, "${JENKINS_HOME}/somewhere/else/${ITEM_FULLNAME}");
        assertEquals(r.jenkins.getRootPath().child("somewhere/else"), WorkspaceLocatorImpl.getWorkspaceRoot(r.jenkins), "something else using ${JENKINS_HOME} and also deprecated ${ITEM_FULLNAME}");
        workspaceDir.set(r.jenkins, top + File.separator + "${ITEM_FULL_NAME}");
        assertEquals(new FilePath(top), WorkspaceLocatorImpl.getWorkspaceRoot(r.jenkins), "different location altogether");
        workspaceDir.set(r.jenkins, top + File.separator + "${ITEM_FULL_NAME}" + File.separator);
        assertEquals(new FilePath(top), WorkspaceLocatorImpl.getWorkspaceRoot(r.jenkins), "different location altogether (with slash)");
    }

}<|MERGE_RESOLUTION|>--- conflicted
+++ resolved
@@ -24,8 +24,6 @@
 
 package jenkins.branch;
 
-import static org.junit.Assume.assumeFalse;
-
 import hudson.FilePath;
 import hudson.Functions;
 import hudson.model.FreeStyleProject;
@@ -49,7 +47,6 @@
 import org.jvnet.hudson.test.junit.jupiter.WithJenkins;
 
 import java.io.File;
-import java.io.IOException;
 import java.lang.reflect.Field;
 import java.lang.reflect.Method;
 import java.util.Collections;
@@ -61,6 +58,7 @@
 import static org.junit.jupiter.api.Assertions.assertNotNull;
 import static org.junit.jupiter.api.Assertions.assertNull;
 import static org.junit.jupiter.api.Assertions.assertTrue;
+import static org.junit.jupiter.api.Assumptions.assumeFalse;
 
 @WithJenkins
 class WorkspaceLocatorImplTest {
@@ -233,12 +231,8 @@
 
     @Issue("JENKINS-2111")
     @Test
-<<<<<<< HEAD
     void deleteOffline() throws Exception {
-=======
-    public void deleteOffline() throws Exception {
-        assumeFalse("TODO: Fails on Windows CI runs", Functions.isWindows() && System.getenv("CI") != null);
->>>>>>> 2dc2c4b8
+        assumeFalse(Functions.isWindows() && System.getenv("CI") != null, "TODO: Fails on Windows CI runs");
         WorkspaceLocatorImpl.MODE = WorkspaceLocatorImpl.Mode.ENABLED;
         FreeStyleProject p = r.createFreeStyleProject("a'b");
         DumbSlave s = r.createSlave("remote", null, null);
